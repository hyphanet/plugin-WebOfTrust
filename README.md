--- conflicted
+++ resolved
@@ -60,25 +60,21 @@
 - After his review xor will submit your code to the official Freenet developers for inclusion in the
   main repository on Freenet's GitHub.
 
-## Usage
-
-WoT is bundled with Freenet as a plugin.  
-To enable it, go to `Configuration`, then `Plugins`, and use `Add an Official Plugin`.
-
-It will add a `Community` menu to the web interface and can be accessed by that.
-
-Other plugins which use WoT as their back end may also provide UI to e.g. change trust values.
-
-<<<<<<< HEAD
-## Support / Contact
-=======
 WoT thoroughly obeys its [style guideline](STYLE.md).  
 For small PRs you do not have to read it, xor can point out violations during review if there are
 any.  
 However when doing larger contributions, or in case of change of maintainer, please **do read it**.
 
-## Support
->>>>>>> 511aa1cf
+## Usage
+
+WoT is bundled with Freenet as a plugin.  
+To enable it, go to `Configuration`, then `Plugins`, and use `Add an Official Plugin`.
+
+It will add a `Community` menu to the web interface and can be accessed by that.
+
+Other plugins which use WoT as their back end may also provide UI to e.g. change trust values.
+
+## Support / Contact
 
 You can:
 - mail `xor@freenetproject.org`
