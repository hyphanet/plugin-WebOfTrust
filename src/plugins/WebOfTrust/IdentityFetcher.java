--- conflicted
+++ resolved
@@ -674,15 +674,13 @@
 	 * Fetches the given USK and returns the new USKRetriever. Does not check whether there is already a fetch for that USK.
 	 */
 	private USKRetriever fetch(USK usk) throws MalformedURLException {
-<<<<<<< HEAD
-		boolean fetchLatestOnly = !DEBUG__NETWORK_DUMP_MODE;
-		
-=======
 		if(mUSKManager == null) {
 			Logger.warning(this, "mUSKManager==null, not fetching anything! Only valid in tests!");
 			return null;
 		}
->>>>>>> 44c3f748
+		
+		boolean fetchLatestOnly = !DEBUG__NETWORK_DUMP_MODE;
+		
 		FetchContext fetchContext = mClient.getFetchContext();
 		fetchContext.maxArchiveLevels = 0; // Because archives can become huge and WOT does not use them, we should disallow them. See JavaDoc of the variable.
 		fetchContext.maxSplitfileBlockRetries = -1; // retry forever
