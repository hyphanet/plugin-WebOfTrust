--- conflicted
+++ resolved
@@ -785,27 +785,6 @@
 			if(mOldObject != null && mNewObject != null && !getOldObject().getID().equals(getNewObject().getID()))
 				throw new IllegalStateException("The ID of mOldObject and mNewObject must match!");
 		}
-<<<<<<< HEAD
-=======
-		
-		/**
-		 * @deprecated Not implemented because we don't need it.
-		 */
-		@Override
-		@Deprecated()
-		public String getID() {
-			throw new UnsupportedOperationException();
-		}
-		
-		/**
-		 * @return The {@link Subscription} which requested this type of Notification.
-		 */
-		public Subscription<? extends Notification> getSubscription() {
-			checkedActivate(1);
-			mSubscription.initializeTransient(mWebOfTrust);
-			return mSubscription;
-		}
->>>>>>> efe69542
 
 		/**
 		 * @return The changed {@link Persistent} object before the change. Null if the change was the creation of the object.
