--- conflicted
+++ resolved
@@ -241,12 +241,11 @@
 			
 			// Database is up now, integrity is checked. We can start to actually do stuff
 			
-<<<<<<< HEAD
-			mSubscriptionManager.start();
-=======
 			// TODO: This can be used for doing backups. Implement auto backup, maybe once a week or month
 			//backupDatabase(new File(getUserDataDirectory(), DATABASE_FILENAME + ".backup"));
->>>>>>> 5224555e
+
+			mSubscriptionManager.start();
+			
 			
 			createSeedIdentities();
 			
@@ -1817,13 +1816,11 @@
 		
 			if(logDEBUG) Logger.debug(this, "Deleting the identity...");
 			identity.deleteWithoutCommit();
-<<<<<<< HEAD
+
 			mSubscriptionManager.storeDeletedIdentityNotificationWithoutCommit(identity);
-=======
 			
 			if(!trustListImportWasInProgress)
 				finishTrustListImport();
->>>>>>> 5224555e
 		}
 		catch(RuntimeException e) {
 			if(!trustListImportWasInProgress)
@@ -3057,14 +3054,11 @@
 				}
 				
 				mFetcher.storeStartFetchCommandWithoutCommit(identity);
-<<<<<<< HEAD
 				mSubscriptionManager.storeIdentityChangedNotificationWithoutCommit(identity);
-=======
-				
+
 				// This function messes with the trust graph manually so it is a good idea to check whether it is intact afterwards.
 				assert(computeAllScoresWithoutCommit());
 				
->>>>>>> 5224555e
 				Persistent.checkedCommit(mDB, this);
 			}
 			catch(RuntimeException e) {
