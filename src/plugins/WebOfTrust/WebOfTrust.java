--- conflicted
+++ resolved
@@ -914,14 +914,9 @@
 	 * Debug function for deleting duplicate identities etc. which might have been created due to bugs :)
 	 */
 	private synchronized void deleteDuplicateObjects() {
-<<<<<<< HEAD
-		synchronized(mPuzzleStore) { // Needed for deleteIdentity()
-		synchronized(mFetcher) { // // Needed for deleteIdentity()
-		synchronized(mSubscriptionManager) { // Needed for deleteIdentity()
-=======
 		synchronized(mPuzzleStore) { // Needed for deleteWithoutCommit(Identity)
 		synchronized(mFetcher) { // // Needed for deleteWithoutCommit(Identity)
->>>>>>> c933dc3d
+		synchronized(mSubscriptionManager) { // Needed for deleteIdentity()
 		synchronized(Persistent.transactionLock(mDB)) {
 		try {
 			HashSet<String> deleted = new HashSet<String>();
