/* This code is part of WoT, a plugin for Freenet. It is distributed 
 * under the GNU General Public License, version 2 (or at your option
 * any later version). See http://www.gnu.org/ for details of the GPL. */
package plugins.WebOfTrust;

import java.io.File;
import java.io.IOException;
import java.lang.reflect.Field;
import java.net.MalformedURLException;
import java.util.HashMap;
import java.util.HashSet;
import java.util.LinkedList;
import java.util.Random;

import plugins.WebOfTrust.Identity.FetchState;
import plugins.WebOfTrust.Identity.IdentityID;
import plugins.WebOfTrust.Score.ScoreID;
import plugins.WebOfTrust.Trust.TrustID;
import plugins.WebOfTrust.exceptions.DuplicateIdentityException;
import plugins.WebOfTrust.exceptions.DuplicateScoreException;
import plugins.WebOfTrust.exceptions.DuplicateTrustException;
import plugins.WebOfTrust.exceptions.InvalidParameterException;
import plugins.WebOfTrust.exceptions.NotInTrustTreeException;
import plugins.WebOfTrust.exceptions.NotTrustedException;
import plugins.WebOfTrust.exceptions.UnknownIdentityException;
import plugins.WebOfTrust.introduction.IntroductionClient;
import plugins.WebOfTrust.introduction.IntroductionPuzzle;
import plugins.WebOfTrust.introduction.IntroductionPuzzleStore;
import plugins.WebOfTrust.introduction.IntroductionServer;
import plugins.WebOfTrust.introduction.OwnIntroductionPuzzle;
import plugins.WebOfTrust.ui.fcp.FCPInterface;
import plugins.WebOfTrust.ui.web.WebInterface;

import com.db4o.Db4o;
import com.db4o.ObjectContainer;
import com.db4o.ObjectSet;
import com.db4o.defragment.Defragment;
import com.db4o.defragment.DefragmentConfig;
import com.db4o.ext.ExtObjectContainer;
import com.db4o.query.Query;
import com.db4o.reflect.jdk.JdkReflector;

import freenet.keys.FreenetURI;
import freenet.keys.USK;
import freenet.l10n.BaseL10n;
import freenet.l10n.BaseL10n.LANGUAGE;
import freenet.l10n.PluginL10n;
import freenet.node.RequestClient;
import freenet.pluginmanager.FredPlugin;
import freenet.pluginmanager.FredPluginBaseL10n;
import freenet.pluginmanager.FredPluginFCP;
import freenet.pluginmanager.FredPluginL10n;
import freenet.pluginmanager.FredPluginRealVersioned;
import freenet.pluginmanager.FredPluginThreadless;
import freenet.pluginmanager.FredPluginVersioned;
import freenet.pluginmanager.PluginReplySender;
import freenet.pluginmanager.PluginRespirator;
import freenet.support.CurrentTimeUTC;
import freenet.support.Logger;
import freenet.support.Logger.LogLevel;
import freenet.support.SimpleFieldSet;
import freenet.support.SizeUtil;
import freenet.support.api.Bucket;
import freenet.support.io.FileUtil;

/**
 * A web of trust plugin based on Freenet.
 * 
 * @author xor (xor@freenetproject.org), Julien Cornuwel (batosai@freenetproject.org)
 */
public class WebOfTrust implements FredPlugin, FredPluginThreadless, FredPluginFCP, FredPluginVersioned, FredPluginRealVersioned,
	FredPluginL10n, FredPluginBaseL10n {
	
	/* Constants */
	
	public static final boolean FAST_DEBUG_MODE = false;
	
	/** The relative path of the plugin on Freenet's web interface */
	public static final String SELF_URI = "/WebOfTrust";

	/** Package-private method to allow unit tests to bypass some assert()s */
	
	/**
	 * The "name" of this web of trust. It is included in the document name of identity URIs. For an example, see the SEED_IDENTITIES
	 * constant below. The purpose of this constant is to allow anyone to create his own custom web of trust which is completely disconnected
	 * from the "official" web of trust of the Freenet project. It is also used as the session cookie namespace.
	 */
	public static final String WOT_NAME = "WebOfTrust";
	
	public static final String DATABASE_FILENAME =  WOT_NAME + ".db4o"; 
	public static final int DATABASE_FORMAT_VERSION = 2; 
	
	/**
	 * The official seed identities of the WoT plugin: If a newbie wants to download the whole offficial web of trust, he needs at least one
	 * trust list from an identity which is well-connected to the web of trust. To prevent newbies from having to add this identity manually,
	 * the Freenet development team provides a list of seed identities - each of them is one of the developers.
	 */
	private static final String[] SEED_IDENTITIES = new String[] { 
		"USK@QeTBVWTwBldfI-lrF~xf0nqFVDdQoSUghT~PvhyJ1NE,OjEywGD063La2H-IihD7iYtZm3rC0BP6UTvvwyF5Zh4,AQACAAE/WebOfTrust/1344", // xor
		"USK@z9dv7wqsxIBCiFLW7VijMGXD9Gl-EXAqBAwzQ4aq26s,4Uvc~Fjw3i9toGeQuBkDARUV5mF7OTKoAhqOA9LpNdo,AQACAAE/WebOfTrust/1270", // Toad
		"USK@o2~q8EMoBkCNEgzLUL97hLPdddco9ix1oAnEa~VzZtg,X~vTpL2LSyKvwQoYBx~eleI2RF6QzYJpzuenfcKDKBM,AQACAAE/WebOfTrust/9379", // Bombe
		// "USK@cI~w2hrvvyUa1E6PhJ9j5cCoG1xmxSooi7Nez4V2Gd4,A3ArC3rrJBHgAJV~LlwY9kgxM8kUR2pVYXbhGFtid78,AQACAAE/WebOfTrust/19", // TheSeeker. Disabled because he is using LCWoT and it does not support identity introduction ATM.
		"USK@D3MrAR-AVMqKJRjXnpKW2guW9z1mw5GZ9BB15mYVkVc,xgddjFHx2S~5U6PeFkwqO5V~1gZngFLoM-xaoMKSBI8,AQACAAE/WebOfTrust/4959", // zidel
	};

	/* References from the node */
	
	/** The node's interface to connect the plugin with the node, needed for retrieval of all other interfaces */
	private PluginRespirator mPR;	
	
	private static PluginL10n l10n;
	
	/* References from the plugin itself */
	
	/* Database & configuration of the plugin */
	private ExtObjectContainer mDB;
	private Configuration mConfig;
	private IntroductionPuzzleStore mPuzzleStore;
	
	/** Used for exporting identities, identity introductions and introduction puzzles to XML and importing them from XML. */
	private XMLTransformer mXMLTransformer;
	private RequestClient mRequestClient;

	/* Worker objects which actually run the plugin */
	
	/**
	 * Clients can subscribe to certain events such as identity creation, trust changes, etc. with the {@link SubscriptionManager}
	 */
	private SubscriptionManager mSubscriptionManager;
	
	/**
	 * Periodically wakes up and inserts any OwnIdentity which needs to be inserted.
	 */
	private IdentityInserter mInserter;
	
	/**
	 * Fetches identities when it is told to do so by the plugin:
	 * - At startup, all known identities are fetched
	 * - When a new identity is received from a trust list it is fetched
	 * - When a new identity is received by the IntrouductionServer it is fetched
	 * - When an identity is manually added it is also fetched.
	 * - ...
	 */
	private IdentityFetcher mFetcher;
	
	
	/**
	 * Uploads captchas belonging to our own identities which others can solve to get on the trust list of them. Checks whether someone
	 * uploaded solutions for them periodically and adds the new identities if a solution is received. 
	 */
	private IntroductionServer mIntroductionServer;
	
	/**
	 * Downloads captchas which the user can solve to announce his identities on other people's trust lists, provides the interface for
	 * the UI to obtain the captchas and enter solutions. Uploads the solutions if the UI enters them.
	 */
	private IntroductionClient mIntroductionClient;
	
	/* Actual data of the WoT */
	
	private boolean mFullScoreComputationNeeded = false;
	
	private boolean mTrustListImportInProgress = false;
	
	
	/* User interfaces */
	
	private WebInterface mWebInterface;
	private FCPInterface mFCPInterface;
	
	/* Statistics */
	private int mFullScoreRecomputationCount = 0;
	private long mFullScoreRecomputationMilliseconds = 0;
	private int mIncrementalScoreRecomputationCount = 0;
	private long mIncrementalScoreRecomputationMilliseconds = 0;
	
	
	/* These booleans are used for preventing the construction of log-strings if logging is disabled (for saving some cpu cycles) */
	
	private static transient volatile boolean logDEBUG = false;
	private static transient volatile boolean logMINOR = false;
	
	static {
		Logger.registerClass(WebOfTrust.class);
	}

	public void runPlugin(PluginRespirator myPR) {
		try {
			Logger.normal(this, "Web Of Trust plugin version " + Version.getMarketingVersion() + " starting up...");
			
			/* Catpcha generation needs headless mode on linux */
			System.setProperty("java.awt.headless", "true"); 
	
			mPR = myPR;
			
			/* TODO: This can be used for clean copies of the database to get rid of corrupted internal db4o structures. 
			/* We should provide an option on the web interface to run this once during next startup and switch to the cloned database */
			// cloneDatabase(new File(getUserDataDirectory(), DATABASE_FILENAME), new File(getUserDataDirectory(), DATABASE_FILENAME + ".clone"));
			
			mDB = openDatabase(new File(getUserDataDirectory(), DATABASE_FILENAME));
			
			mConfig = getOrCreateConfig();
			if(mConfig.getDatabaseFormatVersion() > WebOfTrust.DATABASE_FORMAT_VERSION)
				throw new RuntimeException("The WoT plugin's database format is newer than the WoT plugin which is being used.");
			
			mSubscriptionManager = new SubscriptionManager(this);
			
			mPuzzleStore = new IntroductionPuzzleStore(this);
			
			// Please ensure that no threads are using the IntroductionPuzzleStore / IdentityFetcher / SubscriptionManager while this is executing.
			upgradeDB();
			
			mXMLTransformer = new XMLTransformer(this);
			
			mRequestClient = new RequestClient() {
	
				public boolean persistent() {
					return false;
				}
	
				public void removeFrom(ObjectContainer container) {
					throw new UnsupportedOperationException();
				}

				public boolean realTimeFlag() {
					return false;
				}
				
			};
			
			mInserter = new IdentityInserter(this);
			mFetcher = new IdentityFetcher(this, getPluginRespirator());		
			
			// We only do this if debug logging is enabled since the integrity verification cannot repair anything anyway,
			// if the user does not read his logs there is no need to check the integrity.
			// TODO: Do this once every few startups and notify the user in the web ui if errors are found.
			if(logDEBUG)
				verifyDatabaseIntegrity();
			
			// TODO: Only do this once every few startups once we are certain that score computation does not have any serious bugs.
			verifyAndCorrectStoredScores();
			
			// Database is up now, integrity is checked. We can start to actually do stuff
			
			// TODO: This can be used for doing backups. Implement auto backup, maybe once a week or month
			//backupDatabase(new File(getUserDataDirectory(), DATABASE_FILENAME + ".backup"));

			mSubscriptionManager.start();
			
			
			createSeedIdentities();
			
			Logger.normal(this, "Starting fetches of all identities...");
			synchronized(this) {
			synchronized(mFetcher) {
				for(Identity identity : getAllIdentities()) {
					if(shouldFetchIdentity(identity)) {
						try {
							mFetcher.fetch(identity.getID());
						}
						catch(Exception e) {
							Logger.error(this, "Fetching identity failed!", e);
						}
					}
				}
			}
			}
			
			mInserter.start();

			mIntroductionServer = new IntroductionServer(this, mFetcher);
			mIntroductionServer.start();
			
			mIntroductionClient = new IntroductionClient(this);
			mIntroductionClient.start();

			mWebInterface = new WebInterface(this, SELF_URI);
			mFCPInterface = new FCPInterface(this);
			
			Logger.normal(this, "Web Of Trust plugin starting up completed.");
		}
		catch(RuntimeException e){
			Logger.error(this, "Error during startup", e);
			/* We call it so the database is properly closed */
			terminate();
			
			throw e;
		}
	}
	
	/**
	 * Constructor for being used by the node and unit tests. Does not do anything.
	 */
	public WebOfTrust() {

	}
	
	/**
	 *  Constructor which does not generate an IdentityFetcher, IdentityInster, IntroductionPuzzleStore, user interface, etc.
	 * For use by the unit tests to be able to run WoT without a node.
	 * @param databaseFilename The filename of the database.
	 */
	public WebOfTrust(String databaseFilename) {
		mDB = openDatabase(new File(databaseFilename));
		mConfig = getOrCreateConfig();
		
		if(mConfig.getDatabaseFormatVersion() != WebOfTrust.DATABASE_FORMAT_VERSION)
			throw new RuntimeException("Database format version mismatch. Found: " + mConfig.getDatabaseFormatVersion() + 
					"; expected: " + WebOfTrust.DATABASE_FORMAT_VERSION);
		
		mPuzzleStore = new IntroductionPuzzleStore(this);
		
		mSubscriptionManager = new SubscriptionManager(this);
		
		mFetcher = new IdentityFetcher(this, null);
	}
	
	private File getUserDataDirectory() {
        final File wotDirectory = new File(mPR.getNode().getUserDir(), WOT_NAME);
        
        if(!wotDirectory.exists() && !wotDirectory.mkdir())
        	throw new RuntimeException("Unable to create directory " + wotDirectory);
        
        return wotDirectory;
	}
	
	private com.db4o.config.Configuration getNewDatabaseConfiguration() {
		com.db4o.config.Configuration cfg = Db4o.newConfiguration();
		
		// Required config options:
		cfg.reflectWith(new JdkReflector(getPluginClassLoader()));
		// TODO: Optimization: We do explicit activation everywhere. We could change this to 0 and test whether everything still works.
		// Ideally, we would benchmark both 0 and 1 and make it configurable.
		cfg.activationDepth(1);
		cfg.updateDepth(1); // This must not be changed: We only activate(this, 1) before store(this).
		Logger.normal(this, "Default activation depth: " + cfg.activationDepth());
		cfg.exceptionsOnNotStorable(true);
        // The shutdown hook does auto-commit. We do NOT want auto-commit: if a transaction hasn't commit()ed, it's not safe to commit it.
        cfg.automaticShutDown(false);
        
        // Performance config options:
        cfg.callbacks(false); // We don't use callbacks yet. TODO: Investigate whether we might want to use them
        cfg.classActivationDepthConfigurable(false);
        
        // Registration of indices (also performance)
        
        // ATTENTION: Also update cloneDatabase() when adding new classes!
        @SuppressWarnings("unchecked")
		final Class<? extends Persistent>[] persistentClasses = new Class[] {
        	Configuration.class,
        	Identity.class,
        	OwnIdentity.class,
        	Trust.class,
        	Score.class,
        	IdentityFetcher.IdentityFetcherCommand.class,
        	IdentityFetcher.AbortFetchCommand.class,
        	IdentityFetcher.StartFetchCommand.class,
        	IdentityFetcher.UpdateEditionHintCommand.class,
        	SubscriptionManager.Subscription.class,
        	SubscriptionManager.IdentitiesSubscription.class,
        	SubscriptionManager.ScoresSubscription.class,
        	SubscriptionManager.TrustsSubscription.class,
        	SubscriptionManager.Notification.class,
        	SubscriptionManager.InitialSynchronizationNotification.class,
        	SubscriptionManager.IdentityChangedNotification.class,
        	SubscriptionManager.ScoreChangedNotification.class,
        	SubscriptionManager.TrustChangedNotification.class,
        	IntroductionPuzzle.class,
        	OwnIntroductionPuzzle.class
        };
        
        for(Class<? extends Persistent> clazz : persistentClasses) {
        	boolean classHasIndex = clazz.getAnnotation(Persistent.IndexedClass.class) != null;
        	
        	// TODO: We enable class indexes for all classes to make sure nothing breaks because it is the db4o default, check whether enabling
        	// them only for the classes where we need them does not cause any harm.
        	classHasIndex = true;
        	
        	if(logDEBUG) Logger.debug(this, "Persistent class: " + clazz.getCanonicalName() + "; hasIndex==" + classHasIndex);
        	
        	// TODO: Make very sure that it has no negative side effects if we disable class indices for some classes
        	// Maybe benchmark in comparison to a database which has class indices enabled for ALL classes.
        	cfg.objectClass(clazz).indexed(classHasIndex);
   
        	// Check the class' fields for @IndexedField annotations
        	for(Field field : clazz.getDeclaredFields()) {
        		if(field.getAnnotation(Persistent.IndexedField.class) != null) {
        			if(logDEBUG) Logger.debug(this, "Registering indexed field " + clazz.getCanonicalName() + '.' + field.getName());
        			cfg.objectClass(clazz).objectField(field.getName()).indexed(true);
        		}
        	}
        	
    		// Check whether the class itself has an @IndexedField annotation
    		final Persistent.IndexedField annotation =  clazz.getAnnotation(Persistent.IndexedField.class);
    		if(annotation != null) {
        		for(String fieldName : annotation.names()) {
        			if(logDEBUG) Logger.debug(this, "Registering indexed field " + clazz.getCanonicalName() + '.' + fieldName);
        			cfg.objectClass(clazz).objectField(fieldName).indexed(true);
        		}
    		}
        }
        
        // TODO: We should check whether db4o inherits the indexed attribute to child classes, for example for this one:
        // Unforunately, db4o does not provide any way to query the indexed() property of fields, you can only set it
        // We might figure out whether inheritance works by writing a benchmark.
        
        return cfg;
	}
	
	private synchronized void restoreDatabaseBackup(File databaseFile, File backupFile) throws IOException {
		Logger.warning(this, "Trying to restore database backup: " + backupFile.getAbsolutePath());
		
		if(mDB != null)
			throw new RuntimeException("Database is opened already!");
		
		if(backupFile.exists()) {
			try {
				FileUtil.secureDelete(databaseFile, mPR.getNode().fastWeakRandom);
			} catch(IOException e) {
				Logger.warning(this, "Deleting of the database failed: " + databaseFile.getAbsolutePath());
			}
			
			if(backupFile.renameTo(databaseFile)) {
				Logger.warning(this, "Backup restored!");
			} else {
				throw new IOException("Unable to rename backup file back to database file: " + databaseFile.getAbsolutePath());
			}

		} else {
			throw new IOException("Cannot restore backup, it does not exist!");
		}
	}

	private synchronized void defragmentDatabase(File databaseFile) throws IOException {
		Logger.normal(this, "Defragmenting database ...");
		
		if(mDB != null) 
			throw new RuntimeException("Database is opened already!");
		
		if(mPR == null) {
			Logger.normal(this, "No PluginRespirator found, probably running as unit test, not defragmenting.");
			return;
		}
		
		final Random random = mPR.getNode().fastWeakRandom;
		
		// Open it first, because defrag will throw if it needs to upgrade the file.
		{
			final ObjectContainer database = Db4o.openFile(getNewDatabaseConfiguration(), databaseFile.getAbsolutePath());
			
			// Db4o will throw during defragmentation if new fields were added to classes and we didn't initialize their values on existing
			// objects before defragmenting. So we just don't defragment if the database format version has changed.
			final boolean canDefragment = peekDatabaseFormatVersion(this, database.ext()) == WebOfTrust.DATABASE_FORMAT_VERSION;

			while(!database.close());
			
			if(!canDefragment) {
				Logger.normal(this, "Not defragmenting, database format version changed!");
				return;
			}
			
			if(!databaseFile.exists()) {
				Logger.error(this, "Database file does not exist after openFile: " + databaseFile.getAbsolutePath());
				return;
			}
		}

		final File backupFile = new File(databaseFile.getAbsolutePath() + ".backup");
		
		if(backupFile.exists()) {
			Logger.error(this, "Not defragmenting database: Backup file exists, maybe the node was shot during defrag: " + backupFile.getAbsolutePath());
			return;
		}	

		final File tmpFile = new File(databaseFile.getAbsolutePath() + ".temp");
		FileUtil.secureDelete(tmpFile, random);

		/* As opposed to the default, BTreeIDMapping uses an on-disk file instead of in-memory for mapping IDs. 
		/* Reduces memory usage during defragmentation while being slower.
		/* However as of db4o 7.4.63.11890, it is bugged and prevents defragmentation from succeeding for my database, so we don't use it for now. */
		final DefragmentConfig config = new DefragmentConfig(databaseFile.getAbsolutePath(), 
																backupFile.getAbsolutePath()
															//	,new BTreeIDMapping(tmpFile.getAbsolutePath())
															);
		
		/* Delete classes which are not known to the classloader anymore - We do NOT do this because:
		/* - It is buggy and causes exceptions often as of db4o 7.4.63.11890
		/* - WOT has always had proper database upgrade code (function upgradeDB()) and does not rely on automatic schema evolution.
		/*   If we need to get rid of certain objects we should do it in the database upgrade code, */
		// config.storedClassFilter(new AvailableClassFilter());
		
		config.db4oConfig(getNewDatabaseConfiguration());
		
		try {
			Defragment.defrag(config);
		} catch (Exception e) {
			Logger.error(this, "Defragment failed", e);
			
			try {
				restoreDatabaseBackup(databaseFile, backupFile);
				return;
			} catch(IOException e2) {
				Logger.error(this, "Unable to restore backup", e2);
				throw new IOException(e);
			}
		}

		final long oldSize = backupFile.length();
		final long newSize = databaseFile.length();

		if(newSize <= 0) {
			Logger.error(this, "Defrag produced an empty file! Trying to restore old database file...");
			
			databaseFile.delete();
			try {
				restoreDatabaseBackup(databaseFile, backupFile);
			} catch(IOException e2) {
				Logger.error(this, "Unable to restore backup", e2);
				throw new IOException(e2);
			}
		} else {
			final double change = 100.0 * (((double)(oldSize - newSize)) / ((double)oldSize));
			FileUtil.secureDelete(tmpFile, random);
			FileUtil.secureDelete(backupFile, random);
			Logger.normal(this, "Defragment completed. "+SizeUtil.formatSize(oldSize)+" ("+oldSize+") -> "
					+SizeUtil.formatSize(newSize)+" ("+newSize+") ("+(int)change+"% shrink)");
		}

	}

	
	/**
	 * ATTENTION: This function is duplicated in the Freetalk plugin, please backport any changes.
	 * 
	 * Initializes the plugin's db4o database.
	 */
	private synchronized ExtObjectContainer openDatabase(File file) {
		Logger.normal(this, "Opening database using db4o " + Db4o.version());
		
		if(mDB != null) 
			throw new RuntimeException("Database is opened already!");
		
		try {
			defragmentDatabase(file);
		} catch (IOException e) {
			throw new RuntimeException(e);
		}

		return Db4o.openFile(getNewDatabaseConfiguration(), file.getAbsolutePath()).ext();
	}
	
	/**
	 * ATTENTION: Please ensure that no threads are using the IntroductionPuzzleStore / IdentityFetcher / SubscriptionManager while this is executing.
	 * It doesn't synchronize on the IntroductionPuzzleStore / IdentityFetcher / SubscriptionManager because it assumes that they are not being used yet.
	 * (I didn't upgrade this function to do the locking because it would be much work to test the changes for little benefit)  
	 */
	@SuppressWarnings("deprecation")
	private synchronized void upgradeDB() {
		int databaseVersion = mConfig.getDatabaseFormatVersion();
		
		if(databaseVersion == WebOfTrust.DATABASE_FORMAT_VERSION)
			return;
		
		// Insert upgrade code here. See Freetalk.java for a skeleton.
		
		if(databaseVersion == 1) {
			Logger.normal(this, "Upgrading database version " + databaseVersion);
			
			//synchronized(this) { // Already done at function level
			//synchronized(mPuzzleStore) { // Normally would be needed for deleteWithoutCommit(Identity) but IntroductionClient/Server are not running yet
			//synchronized(mFetcher) { // Normally would be needed for deleteWithoutCommit(Identity) but the IdentityFetcher is not running yet
			//synchronized(mSubscriptionManager) { // Normally would be needed for deleteWithoutCommit(Identity) but the SubscriptionManager is not running yet
				synchronized(Persistent.transactionLock(mDB)) {
					try {
						Logger.normal(this, "Generating Score IDs...");
						for(Score score : getAllScores()) {
							score.generateID();
							score.storeWithoutCommit();
						}
						
						Logger.normal(this, "Generating Trust IDs...");
						for(Trust trust : getAllTrusts()) {
							trust.generateID();
							trust.storeWithoutCommit();
						}
						
						Logger.normal(this, "Searching for identities with mixed up insert/request URIs...");
						for(Identity identity : getAllIdentities()) {
							try {
								USK.create(identity.getRequestURI());
							} catch (MalformedURLException e) {
								if(identity instanceof OwnIdentity) {
									Logger.error(this, "Insert URI specified as request URI for OwnIdentity, not correcting the URIs as the insert URI" +
											"might have been published by solving captchas - the identity could be compromised: " + identity);
								} else {
									Logger.error(this, "Insert URI specified as request URI for non-own Identity, deleting: " + identity);
									deleteWithoutCommit(identity);
								}								
							}
						}
						
						mConfig.setDatabaseFormatVersion(++databaseVersion);
						mConfig.storeAndCommit();
						Logger.normal(this, "Upgraded database to version " + databaseVersion);
					} catch(RuntimeException e) {
						Persistent.checkedRollbackAndThrow(mDB, this, e);
					}
				}
			//}			
		}

		if(databaseVersion != WebOfTrust.DATABASE_FORMAT_VERSION)
			throw new RuntimeException("Your database is too outdated to be upgraded automatically, please create a new one by deleting " 
					+ DATABASE_FILENAME + ". Contact the developers if you really need your old data.");
	}
	
	/**
	 * DO NOT USE THIS FUNCTION ON A DATABASE WHICH YOU WANT TO CONTINUE TO USE!
	 * 
	 * Debug function for finding object leaks in the database.
	 * 
	 * - Deletes all identities in the database - This should delete ALL objects in the database.
	 * - Then it checks for whether any objects still exist - those are leaks.
	 */
	private synchronized void checkForDatabaseLeaks() {
		Logger.normal(this, "Checking for database leaks... This will delete all identities!");
		 
		{
			Logger.debug(this, "Checking FetchState leakage...");
			
			final Query query = mDB.query();
			query.constrain(FetchState.class);
			@SuppressWarnings("unchecked")
			ObjectSet<FetchState> result = (ObjectSet<FetchState>)query.execute();
			
			for(FetchState state : result) {
				Logger.debug(this, "Checking " + state);
				
				final Query query2 = mDB.query();
				query2.constrain(Identity.class);
				query.descend("mCurrentEditionFetchState").constrain(state).identity();
				@SuppressWarnings("unchecked")
				ObjectSet<FetchState> result2 = (ObjectSet<FetchState>)query.execute();
				
				switch(result2.size()) {
					case 0:
						Logger.error(this, "Found leaked FetchState!");
						break;
					case 1:
						break;
					default:
						Logger.error(this, "Found re-used FetchState, count: " + result2.size());
						break;
				}
			}
			
			Logger.debug(this, "Finished checking FetchState leakage, amount:" + result.size());
		}
		
		
		Logger.normal(this, "Deleting ALL identities...");
		synchronized(mPuzzleStore) {
		synchronized(mFetcher) {
		synchronized(mSubscriptionManager) {
		synchronized(Persistent.transactionLock(mDB)) {
			try {
				beginTrustListImport();
				for(Identity identity : getAllIdentities()) {
					deleteWithoutCommit(identity);
				}
				finishTrustListImport();
				Persistent.checkedCommit(mDB, this);
			} catch(RuntimeException e) {
				abortTrustListImport(e);
				// abortTrustListImport() does rollback already
				// Persistent.checkedRollbackAndThrow(mDB, this, e);
				throw e;
			}
		}
		}
		}
		}
		Logger.normal(this, "Deleting ALL identities finished.");
		
		Query query = mDB.query();
		query.constrain(Object.class);
		@SuppressWarnings("unchecked")
		ObjectSet<Object> result = query.execute();

		for(Object leak : result) {
			Logger.error(this, "Found leaked object: " + leak);
		}
		
		Logger.warning(this, "Finished checking for database leaks. This database is empty now, delete it.");
	}
	
	private synchronized boolean verifyDatabaseIntegrity() {
		// Take locks of all objects which deal with persistent stuff because we act upon ALL persistent objects.
		synchronized(mPuzzleStore) {
		synchronized(mFetcher) {
<<<<<<< HEAD
		synchronized(mSubscriptionManager) {
		deleteDuplicateObjects();
		deleteOrphanObjects();
		
		Logger.debug(this, "Testing database integrity...");
		
		final Query q = mDB.query();
		q.constrain(Persistent.class);
		
		boolean result = true;
		
		for(final Persistent p : new Persistent.InitializingObjectSet<Persistent>(this, q)) {
			try {
				p.startupDatabaseIntegrityTest();
			} catch(Exception e) {
				result = false;
				
=======
			deleteDuplicateObjects();
			deleteOrphanObjects();
			
			Logger.debug(this, "Testing database integrity...");
			
			final Query q = mDB.query();
			q.constrain(Persistent.class);
			
			boolean result = true;
			
			for(final Persistent p : new Persistent.InitializingObjectSet<Persistent>(this, q)) {
>>>>>>> fa1ab789
				try {
					p.startupDatabaseIntegrityTest();
				} catch(Exception e) {
					result = false;
					
					try {
						Logger.error(this, "Integrity test failed for " + p, e);
					} catch(Exception e2) {
						Logger.error(this, "Integrity test failed for Persistent of class " + p.getClass(), e);
						Logger.error(this, "Exception thrown by toString() was:", e2);
					}
				}
			}
			
			Logger.debug(this, "Database integrity test finished.");
			
			return result;
		}
		}
		}
	}
	
	/**
	 * Does not do proper synchronization! Only use it in single-thread-mode during startup.
	 * 
	 * Does a backup of the database using db4o's backup mechanism.
	 * 
	 * This will NOT fix corrupted internal structures of databases - use cloneDatabase if you need to fix your database.
	 */
	private synchronized void backupDatabase(File newDatabase) {
		Logger.normal(this, "Backing up database to " + newDatabase.getAbsolutePath());
		
		if(newDatabase.exists())
			throw new RuntimeException("Target exists already: " + newDatabase.getAbsolutePath());
			
		WebOfTrust backup = null;
		
		boolean success = false;
		
		try {
			mDB.backup(newDatabase.getAbsolutePath());
			
			if(logDEBUG) {
				backup = new WebOfTrust(newDatabase.getAbsolutePath());

				// We do not throw to make the clone mechanism more robust in case it is being used for creating backups
				
				Logger.debug(this, "Checking database integrity of clone...");
				if(backup.verifyDatabaseIntegrity())
					Logger.debug(this, "Checking database integrity of clone finished.");
				else 
					Logger.error(this, "Database integrity check of clone failed!");

				Logger.debug(this, "Checking this.equals(clone)...");
				if(equals(backup))
					Logger.normal(this, "Clone is equal!");
				else
					Logger.error(this, "Clone is not equal!");
			}
			
			success = true;
		} finally {
			if(backup != null)
				backup.terminate();
			
			if(!success)
				newDatabase.delete();
		}
		
		Logger.normal(this, "Backing up database finished.");
	}
	
	/**
	 * Does not do proper synchronization! Only use it in single-thread-mode during startup.
	 * 
	 * Creates a clone of the source database by reading all objects of it into memory and then writing them out to the target database.
	 * Does NOT copy the Configuration, the IntroductionPuzzles or the IdentityFetcher command queue.
	 * 
	 * The difference to backupDatabase is that it does NOT use db4o's backup mechanism, instead it creates the whole database from scratch.
	 * This is useful because the backup mechanism of db4o does nothing but copying the raw file:
	 * It wouldn't fix databases which cannot be defragmented anymore due to internal corruption.
	 * - Databases which were cloned by this function CAN be defragmented even if the original database couldn't.
	 * 
	 * HOWEVER this function uses lots of memory as the whole database is copied into memory.
	 */
	private synchronized void cloneDatabase(File sourceDatabase, File targetDatabase) {
		Logger.normal(this, "Cloning " + sourceDatabase.getAbsolutePath() + " to " + targetDatabase.getAbsolutePath());
		
		if(targetDatabase.exists())
			throw new RuntimeException("Target exists already: " + targetDatabase.getAbsolutePath());
		
		WebOfTrust original = null;
		WebOfTrust clone = null;
		
		boolean success = false;
		
		try {
			original = new WebOfTrust(sourceDatabase.getAbsolutePath());
			
			// We need to copy all objects into memory and then close & unload the source database before writing the objects to the target one.
			// - I tried implementing this function in a way where it directly takes the objects from the source database and stores them
			// in the target database while the source is still open. This did not work: Identity objects disappeared magically, resulting
			// in Trust objects .storeWithoutCommit throwing "Mandatory object not found" on their associated identities.
			
			// FIXME: Clone the Configuration object
			
			final HashSet<Identity> allIdentities = new HashSet<Identity>(original.getAllIdentities());
			final HashSet<Trust> allTrusts = new HashSet<Trust>(original.getAllTrusts());
			final HashSet<Score> allScores = new HashSet<Score>(original.getAllScores());
			
			for(Identity identity : allIdentities) {
				identity.checkedActivate(16);
				identity.mWebOfTrust = null;
				identity.mDB = null;
			}
			
			for(Trust trust : allTrusts) {
				trust.checkedActivate(16);
				trust.mWebOfTrust = null;
				trust.mDB = null;
			}
			
			for(Score score : allScores) {
				score.checkedActivate(16);
				score.mWebOfTrust = null;
				score.mDB = null;
			}
			
			// We don't clone:
			// - Introduction puzzles because we can just download new ones
			// - IdentityFetcher commands because they aren't persistent across startups anyway
			// - Subscription and Notification objects because subscriptions are also not persistent across startups.
			
			original.terminate();
			original = null;
			System.gc();
			
			// Now we write out the in-memory copies ...
			
			clone = new WebOfTrust(targetDatabase.getAbsolutePath());
			
			for(Identity identity : allIdentities) {
				identity.initializeTransient(clone);
				identity.storeWithoutCommit();
			}
			Persistent.checkedCommit(clone.getDatabase(), clone);
			
			for(Trust trust : allTrusts) {
				trust.initializeTransient(clone);
				trust.storeWithoutCommit();
			}
			Persistent.checkedCommit(clone.getDatabase(), clone);
			
			for(Score score : allScores) {
				score.initializeTransient(clone);
				score.storeWithoutCommit();
			}
			Persistent.checkedCommit(clone.getDatabase(), clone);
			
			// And because cloning is a complex operation we do a mandatory database integrity check

			Logger.normal(this, "Checking database integrity of clone...");
			if(clone.verifyDatabaseIntegrity())
				Logger.normal(this, "Checking database integrity of clone finished.");
			else 
				throw new RuntimeException("Database integrity check of clone failed!");
			
			// ... and also test whether the Web Of Trust is equals() to the clone. This does a deep check of all identities, scores & trusts!

			original = new WebOfTrust(sourceDatabase.getAbsolutePath());
				
			Logger.normal(this, "Checking original.equals(clone)...");
			if(original.equals(clone))
				Logger.normal(this, "Clone is equal!");
			else
				throw new RuntimeException("Clone is not equal!");

			success = true;
		} finally {
			if(original != null)
				original.terminate();
			
			if(clone != null)
				clone.terminate();
			
			if(!success)
				targetDatabase.delete();
		}
		
		Logger.normal(this, "Cloning database finished.");
	}
	
	/**
	 * Recomputes the {@link Score} of all identities and checks whether the score which is stored in the database is correct.
	 * Incorrect scores are corrected & stored.
	 * 
	 * The function is synchronized and does a transaction, no outer synchronization is needed. 
	 * ATTENTION: It is NOT synchronized on the SubscriptionManager. It must NOT be running yet when using this function!
	 */
	protected synchronized void verifyAndCorrectStoredScores() {
		Logger.normal(this, "Veriying all stored scores ...");
		synchronized(mFetcher) {
		synchronized(Persistent.transactionLock(mDB)) {
			try {
				computeAllScoresWithoutCommit();
				Persistent.checkedCommit(mDB, this);
			} catch(RuntimeException e) {
				Persistent.checkedRollbackAndThrow(mDB, this, e);
			}
		}
		}
		Logger.normal(this, "Veriying all stored scores finished.");
	}
	
	/**
	 * Debug function for deleting duplicate identities etc. which might have been created due to bugs :)
	 */
	private synchronized void deleteDuplicateObjects() {
		synchronized(mPuzzleStore) { // Needed for deleteWithoutCommit(Identity)
		synchronized(mFetcher) { // Needed for deleteWithoutCommit(Identity)
		synchronized(mSubscriptionManager) { // Needed for deleteWithoutCommit(Identity)
		synchronized(Persistent.transactionLock(mDB)) {
		try {
			HashSet<String> deleted = new HashSet<String>();

			if(logDEBUG) Logger.debug(this, "Searching for duplicate identities ...");

			for(Identity identity : getAllIdentities()) {
				Query q = mDB.query();
				q.constrain(Identity.class);
				q.descend("mID").constrain(identity.getID());
				q.constrain(identity).identity().not();
				ObjectSet<Identity> duplicates = new Persistent.InitializingObjectSet<Identity>(this, q);
				for(Identity duplicate : duplicates) {
					if(deleted.contains(duplicate.getID()) == false) {
						Logger.error(duplicate, "Deleting duplicate identity " + duplicate.getRequestURI());
						deleteWithoutCommit(duplicate);
						Persistent.checkedCommit(mDB, this);
					}
				}
				deleted.add(identity.getID());
			}
			Persistent.checkedCommit(mDB, this);
			
			if(logDEBUG) Logger.debug(this, "Finished searching for duplicate identities.");
		}
		catch(RuntimeException e) {
			Persistent.checkedRollback(mDB, this, e);
		}
		} // synchronized(Persistent.transactionLock(mDB)) {
		} // synchronized(mSubscriptionManager) {
		} // synchronized(mFetcher) { 
		} // synchronized(mPuzzleStore) {

		// synchronized(this) { // For computeAllScoresWithoutCommit() / removeTrustWithoutCommit(). Done at function level already.
		synchronized(mFetcher) { // For computeAllScoresWithoutCommit() / removeTrustWithoutCommit
		synchronized(Persistent.transactionLock(mDB)) {
		try {
		if(logDEBUG) Logger.debug(this, "Searching for duplicate Trust objects ...");

		boolean duplicateTrustFound = false;
		for(OwnIdentity truster : getAllOwnIdentities()) {
			HashSet<String> givenTo = new HashSet<String>();

			for(Trust trust : getGivenTrusts(truster)) {
				if(givenTo.contains(trust.getTrustee().getID()) == false)
					givenTo.add(trust.getTrustee().getID());
				else {
					Logger.error(this, "Deleting duplicate given trust:" + trust);
					removeTrustWithoutCommit(trust);
					duplicateTrustFound = true;
				}
			}
		}
		
		if(duplicateTrustFound) {
			computeAllScoresWithoutCommit();
		}
		
		Persistent.checkedCommit(mDB, this);
		if(logDEBUG) Logger.debug(this, "Finished searching for duplicate trust objects.");
		}
		catch(RuntimeException e) {
			Persistent.checkedRollback(mDB, this, e);
		}
		} // synchronized(Persistent.transactionLock(mDB)) {
		} // synchronized(mFetcher) { 
		
		/* TODO: Also delete duplicate score */
	}
	
	/**
	 * Debug function for deleting trusts or scores of which one of the involved partners is missing.
	 */
	private synchronized void deleteOrphanObjects() {
		// synchronized(this) { // For computeAllScoresWithoutCommit(). Done at function level already.
		synchronized(mFetcher) { // For computeAllScoresWithoutCommit()
		synchronized(Persistent.transactionLock(mDB)) {
			try {
				boolean orphanTrustFound = false;
				
				Query q = mDB.query();
				q.constrain(Trust.class);
				q.descend("mTruster").constrain(null).identity().or(q.descend("mTrustee").constrain(null).identity());
				ObjectSet<Trust> orphanTrusts = new Persistent.InitializingObjectSet<Trust>(this, q);
				
				for(Trust trust : orphanTrusts) {
					if(trust.getTruster() != null && trust.getTrustee() != null) {
						// TODO: Remove this workaround for the db4o bug as soon as we are sure that it does not happen anymore.
						Logger.error(this, "Db4o bug: constrain(null).identity() did not work for " + trust);
						continue;
					}
					
					Logger.error(trust, "Deleting orphan trust, truster = " + trust.getTruster() + ", trustee = " + trust.getTrustee());
					orphanTrustFound = true;
					trust.deleteWithoutCommit();
					// No need to update subscriptions as the trust is broken anyway.
				}
				
				if(orphanTrustFound) {
					computeAllScoresWithoutCommit();
					Persistent.checkedCommit(mDB, this);
				}
			}
			catch(Exception e) {
				Persistent.checkedRollback(mDB, this, e); 
			}
		}
		}

		// synchronized(this) { // For computeAllScoresWithoutCommit(). Done at function level already.
		synchronized(mFetcher) { // For computeAllScoresWithoutCommit()
		synchronized(Persistent.transactionLock(mDB)) {
			try {
				boolean orphanScoresFound = false;
				
				Query q = mDB.query();
				q.constrain(Score.class);
				q.descend("mTruster").constrain(null).identity().or(q.descend("mTrustee").constrain(null).identity());
				ObjectSet<Score> orphanScores = new Persistent.InitializingObjectSet<Score>(this, q);
				
				for(Score score : orphanScores) {
					if(score.getTruster() != null && score.getTrustee() != null) {
						// TODO: Remove this workaround for the db4o bug as soon as we are sure that it does not happen anymore.
						Logger.error(this, "Db4o bug: constrain(null).identity() did not work for " + score);
						continue;
					}
					
					Logger.error(score, "Deleting orphan score, truster = " + score.getTruster() + ", trustee = " + score.getTrustee());
					orphanScoresFound = true;
					score.deleteWithoutCommit();
					// No need to update subscriptions as the score is broken anyway.
				}
				
				if(orphanScoresFound) {
					computeAllScoresWithoutCommit();
					Persistent.checkedCommit(mDB, this);
				}
			}
			catch(Exception e) {
				Persistent.checkedRollback(mDB, this, e);
			}
		}
		}
	}
	
	/**
	 * Warning: This function is not synchronized, use it only in single threaded mode.
	 * @return The WOT database format version of the given database. -1 if there is no Configuration stored in it or multiple configurations exist.
	 */
	@SuppressWarnings("deprecation")
	private static int peekDatabaseFormatVersion(WebOfTrust wot, ExtObjectContainer database) {
		final Query query = database.query();
		query.constrain(Configuration.class);
		@SuppressWarnings("unchecked")
		ObjectSet<Configuration> result = (ObjectSet<Configuration>)query.execute(); 
		
		switch(result.size()) {
			case 1: {
				final Configuration config = (Configuration)result.next();
				config.initializeTransient(wot, database);
				// For the HashMaps to stay alive we need to activate to full depth.
				config.checkedActivate(4);
				return config.getDatabaseFormatVersion();
			}
			default:
				return -1;
		}
	}
	
	/**
	 * Loads an existing Config object from the database and adds any missing default values to it, creates and stores a new one if none exists.
	 * @return The config object.
	 */
	private synchronized Configuration getOrCreateConfig() {
		final Query query = mDB.query();
		query.constrain(Configuration.class);
		final ObjectSet<Configuration> result = new Persistent.InitializingObjectSet<Configuration>(this, query);

		switch(result.size()) {
			case 1: {
				final Configuration config = result.next();
				// For the HashMaps to stay alive we need to activate to full depth.
				config.checkedActivate(4);
				config.setDefaultValues(false);
				config.storeAndCommit();
				return config;
			}
			case 0: {
				final Configuration config = new Configuration(this);
				config.initializeTransient(this);
				config.storeAndCommit();
				return config;
			}
			default:
				throw new RuntimeException("Multiple config objects found: " + result.size());
		}
	}
	
	
	/** Capacity is the maximum amount of points an identity can give to an other by trusting it. 
	 * 
	 * Values choice :
	 * Advogato Trust metric recommends that values decrease by rounded 2.5 times.
	 * This makes sense, making the need of 3 N+1 ranked people to overpower
	 * the trust given by a N ranked identity.
	 * 
	 * Number of ranks choice :
	 * When someone creates a fresh identity, he gets the seed identity at
	 * rank 1 and freenet developpers at rank 2. That means that
	 * he will see people that were :
	 * - given 7 trust by freenet devs (rank 2)
	 * - given 17 trust by rank 3
	 * - given 50 trust by rank 4
	 * - given 100 trust by rank 5 and above.
	 * This makes the range small enough to avoid a newbie
	 * to even see spam, and large enough to make him see a reasonnable part
	 * of the community right out-of-the-box.
	 * Of course, as soon as he will start to give trust, he will put more
	 * people at rank 1 and enlarge his WoT.
	 */
	protected static final int capacities[] = {
			100,// Rank 0 : Own identities
			40,	// Rank 1 : Identities directly trusted by ownIdenties
			16, // Rank 2 : Identities trusted by rank 1 identities
			6,	// So on...
			2,
			1	// Every identity above rank 5 can give 1 point
	};			// Identities with negative score have zero capacity
	
	/**
	 * Computes the capacity of a truster. The capacity is a weight function in percent which is used to decide how much
	 * trust points an identity can add to the score of identities which it has assigned trust values to.
	 * The higher the rank of an identity, the less is it's capacity.
	 *
	 * If the rank of the identity is Integer.MAX_VALUE (infinite, this means it has only received negative or 0 trust values from identities with rank >= 0 and less
	 * than infinite) or -1 (this means that it has only received trust values from identities with infinite rank) then its capacity is 0.
	 * 
	 * If the truster has assigned a trust value to the trustee the capacity will be computed only from that trust value:
	 * The decision of the truster should always overpower the view of remote identities.
	 * 
	 * Notice that 0 is included in infinite rank to prevent identities which have only solved introduction puzzles from having a capacity.  
	 *  
	 * @param truster The {@link OwnIdentity} in whose trust tree the capacity shall be computed
	 * @param trustee The {@link Identity} of which the capacity shall be computed. 
	 * @param rank The rank of the identity. The rank is the distance in trust steps from the OwnIdentity which views the web of trust,
	 * 				- its rank is 0, the rank of its trustees is 1 and so on. Must be -1 if the truster has no rank in the tree owners view.
	 */
	protected int computeCapacity(OwnIdentity truster, Identity trustee, int rank) {
		if(truster == trustee)
			return 100;
		 
		try {
			if(getTrust(truster, trustee).getValue() <= 0) { // Security check, if rank computation breaks this will hit.
				assert(rank == Integer.MAX_VALUE);
				return 0;
			}
		} catch(NotTrustedException e) { }
		
		if(rank == -1 || rank == Integer.MAX_VALUE)
			return 0;
		 
		return (rank < capacities.length) ? capacities[rank] : 1;
	}
	
	/**
	 * Reference-implementation of score computation. This means:<br />
	 * - It is not used by the real WoT code because its slow<br />
	 * - It is used by unit tests (and WoT) to check whether the real implementation works<br />
	 * - It is the function which you should read if you want to understand how WoT works.<br />
	 * 
	 * Computes all rank and score values and checks whether the database is correct. If wrong values are found, they are correct.<br />
	 * 
	 * There was a bug in the score computation for a long time which resulted in wrong computation when trust values very removed under certain conditions.<br />
	 * 
	 * Further, rank values are shortest paths and the path-finding algorithm is not executed from the source
	 * to the target upon score computation: It uses the rank of the neighbor nodes to find a shortest path.
	 * Therefore, the algorithm is very vulnerable to bugs since one wrong value will stay in the database
	 * and affect many others. So it is useful to have this function.
	 * 
	 * Synchronization:
	 * This function does neither lock the database nor commit the transaction. You have to surround it with
	 * <code>
	 * synchronized(WebOfTrust.this) {
	 * synchronized(mFetcher) {
	 * synchronized(Persistent.transactionLock(mDB)) {
	 *     try { ... computeAllScoresWithoutCommit(); Persistent.checkedCommit(mDB, this); }
	 *     catch(RuntimeException e) { Persistent.checkedRollbackAndThrow(mDB, this, e); }
	 * }}}
	 * </code>
	 * 
	 * @return True if all stored scores were correct. False if there were any errors in stored scores.
	 */
	protected boolean computeAllScoresWithoutCommit() {
		if(logMINOR) Logger.minor(this, "Doing a full computation of all Scores...");
		
		final long beginTime = CurrentTimeUTC.getInMillis();
		
		boolean returnValue = true;
		final ObjectSet<Identity> allIdentities = getAllIdentities();
		
		// Scores are a rating of an identity from the view of an OwnIdentity so we compute them per OwnIdentity.
		for(OwnIdentity treeOwner : getAllOwnIdentities()) {
			// At the end of the loop body, this table will be filled with the ranks of all identities which are visible for treeOwner.
			// An identity is visible if there is a trust chain from the owner to it.
			// The rank is the distance in trust steps from the treeOwner.			
			// So the treeOwner is rank 0, the trustees of the treeOwner are rank 1 and so on.
			final HashMap<Identity, Integer> rankValues = new HashMap<Identity, Integer>(allIdentities.size() * 2);
			
			// Compute the rank values
			{
				// For each identity which is added to rankValues, all its trustees are added to unprocessedTrusters.
				// The inner loop then pulls out one unprocessed identity and computes the rank of its trustees:
				// All trustees which have received positive (> 0) trust will get his rank + 1
				// Trustees with negative trust or 0 trust will get a rank of Integer.MAX_VALUE.
				// Trusters with rank Integer.MAX_VALUE cannot inherit their rank to their trustees so the trustees will get no rank at all.
				// Identities with no rank are considered to be not in the trust tree of the own identity and their score will be null / none.
				//
				// Further, if the treeOwner has assigned a trust value to an identity, the rank decision is done by only considering this trust value:
				// The decision of the own identity shall not be overpowered by the view of the remote identities.
				//
				// The purpose of differentiation between Integer.MAX_VALUE and -1 is:
				// Score objects of identities with rank Integer.MAX_VALUE are kept in the database because WoT will usually "hear" about those identities by seeing
				// them in the trust lists of trusted identities (with 0 or negative trust values). So it must store the trust values to those identities and
				// have a way of telling the user "this identity is not trusted" by keeping a score object of them.
				// Score objects of identities with rank -1 are deleted because they are the trustees of distrusted identities and we will not get to the point where
				// we hear about those identities because the only way of hearing about them is importing a trust list of a identity with Integer.MAX_VALUE rank
				// - and we never import their trust lists. 
				// We include trust values of 0 in the set of rank Integer.MAX_VALUE (instead of only NEGATIVE trust) so that identities which only have solved
				// introduction puzzles cannot inherit their rank to their trustees.
				final LinkedList<Identity> unprocessedTrusters = new LinkedList<Identity>();
				
				// The own identity is the root of the trust tree, it should assign itself a rank of 0 , a capacity of 100 and a symbolic score of Integer.MAX_VALUE
				
				try {
					Score selfScore = getScore(treeOwner, treeOwner);
					
					if(selfScore.getRank() >= 0) { // It can only give it's rank if it has a valid one
						rankValues.put(treeOwner, selfScore.getRank());
						unprocessedTrusters.addLast(treeOwner);
					} else {
						rankValues.put(treeOwner, null);
					}
				} catch(NotInTrustTreeException e) {
					// This only happens in unit tests.
				}
				 
				while(!unprocessedTrusters.isEmpty()) {
					final Identity truster = unprocessedTrusters.removeFirst();
	
					final Integer trusterRank = rankValues.get(truster);
					
					// The truster cannot give his rank to his trustees because he has none (or infinite), they receive no rank at all.
					if(trusterRank == null || trusterRank == Integer.MAX_VALUE) {
						// (Normally this does not happen because we do not enqueue the identities if they have no rank but we check for security)
						continue;
					}
					
					final int trusteeRank = trusterRank + 1;
					
					for(Trust trust : getGivenTrusts(truster)) {
						final Identity trustee = trust.getTrustee();
						final Integer oldTrusteeRank = rankValues.get(trustee);
						
						
						if(oldTrusteeRank == null) { // The trustee was not processed yet
							if(trust.getValue() > 0) {
								rankValues.put(trustee, trusteeRank);
								unprocessedTrusters.addLast(trustee);
							}
							else
								rankValues.put(trustee, Integer.MAX_VALUE);
						} else {
							// Breadth first search will process all rank one identities are processed before any rank two identities, etc.
							assert(oldTrusteeRank == Integer.MAX_VALUE || trusteeRank >= oldTrusteeRank);
							
							if(oldTrusteeRank == Integer.MAX_VALUE) {
								// If we found a rank less than infinite we can overwrite the old rank with this one, but only if the infinite rank was not
								// given by the tree owner.
								try {
									final Trust treeOwnerTrust = getTrust(treeOwner, trustee);
									assert(treeOwnerTrust.getValue() <= 0); // TODO: Is this correct?
								} catch(NotTrustedException e) {
									if(trust.getValue() > 0) {
										rankValues.put(trustee, trusteeRank);
										unprocessedTrusters.addLast(trustee);
									}
								}
							}
						}
					}
				}
			}
			
			// Rank values of all visible identities are computed now.
			// Next step is to compute the scores of all identities
			
			for(Identity target : allIdentities) {
				// The score of an identity is the sum of all weighted trust values it has received.
				// Each trust value is weighted with the capacity of the truster - the capacity decays with increasing rank.
				Integer targetScore;
				final Integer targetRank = rankValues.get(target);
				
				if(targetRank == null) {
					targetScore = null;
				} else {
					// The treeOwner trusts himself.
					if(targetRank == 0) {
						targetScore = Integer.MAX_VALUE;
					}
					else {
						// If the treeOwner has assigned a trust value to the target, it always overrides the "remote" score.
						try {
							targetScore = (int)getTrust(treeOwner, target).getValue();
						} catch(NotTrustedException e) {
							targetScore = 0;
							for(Trust receivedTrust : getReceivedTrusts(target)) {
								final Identity truster = receivedTrust.getTruster();
								final Integer trusterRank = rankValues.get(truster);
								
								// The capacity is a weight function for trust values which are given from an identity:
								// The higher the rank, the less the capacity.
								// If the rank is Integer.MAX_VALUE (infinite) or -1 (no rank at all) the capacity will be 0.
								final int capacity = computeCapacity(treeOwner, truster, trusterRank != null ? trusterRank : -1);
								
								targetScore += (receivedTrust.getValue() * capacity) / 100;
							}
						}
					}
				}
				
				Score newScore = null;
				if(targetScore != null) {
					newScore = new Score(this, treeOwner, target, targetScore, targetRank, computeCapacity(treeOwner, target, targetRank));
				}
				
				boolean needToCheckFetchStatus = false;
				boolean oldShouldFetch = false;
				int oldCapacity = 0;
				
				// Now we have the rank and the score of the target computed and can check whether the database-stored score object is correct.
				try {
					Score currentStoredScore = getScore(treeOwner, target);
					oldCapacity = currentStoredScore.getCapacity();
					
					if(newScore == null) {
						returnValue = false;
						if(!mFullScoreComputationNeeded)
							Logger.error(this, "Correcting wrong score: The identity has no rank and should have no score but score was " + currentStoredScore, new RuntimeException());
						
						needToCheckFetchStatus = true;
						oldShouldFetch = shouldFetchIdentity(target);
						
						currentStoredScore.deleteWithoutCommit();
						mSubscriptionManager.storeScoreChangedNotificationWithoutCommit(currentStoredScore, null);
						
					} else {
						if(!newScore.equals(currentStoredScore)) {
							returnValue = false;
							if(!mFullScoreComputationNeeded)
								Logger.error(this, "Correcting wrong score: Should have been " + newScore + " but was " + currentStoredScore, new RuntimeException());
							
							needToCheckFetchStatus = true;
							oldShouldFetch = shouldFetchIdentity(target);
							
							final Score oldScore = currentStoredScore.clone();
							
							currentStoredScore.setRank(newScore.getRank());
							currentStoredScore.setCapacity(newScore.getCapacity());
							currentStoredScore.setValue(newScore.getScore());

							currentStoredScore.storeWithoutCommit();
							mSubscriptionManager.storeScoreChangedNotificationWithoutCommit(oldScore, currentStoredScore);
						}
					}
				} catch(NotInTrustTreeException e) {
					oldCapacity = 0;
					
					if(newScore != null) {
						returnValue = false;
						if(!mFullScoreComputationNeeded)
							Logger.error(this, "Correcting wrong score: No score was stored for the identity but it should be " + newScore, new RuntimeException());
						
						needToCheckFetchStatus = true;
						oldShouldFetch = shouldFetchIdentity(target);
						
						newScore.storeWithoutCommit();
						mSubscriptionManager.storeScoreChangedNotificationWithoutCommit(null, newScore);
					}
				}
				
				if(needToCheckFetchStatus) {
					// If fetch status changed from false to true, we need to start fetching it
					// If the capacity changed from 0 to positive, we need to refetch the current edition: Identities with capacity 0 cannot
					// cause new identities to be imported from their trust list, capacity > 0 allows this.
					// If the fetch status changed from true to false, we need to stop fetching it
					if((!oldShouldFetch || (oldCapacity == 0 && newScore != null && newScore.getCapacity() > 0)) && shouldFetchIdentity(target) ) {
						if(!oldShouldFetch)
							if(logDEBUG) Logger.debug(this, "Fetch status changed from false to true, refetching " + target);
						else
							if(logDEBUG) Logger.debug(this, "Capacity changed from 0 to " + newScore.getCapacity() + ", refetching" + target);

						target.markForRefetch();
						target.storeWithoutCommit();
						
						// We don't notify clients about this because the WOT fetch state is of little interest to them, they determine theirs from the Score
						// mSubscriptionManager.storeIdentityChangedNotificationWithoutCommit(target);

						mFetcher.storeStartFetchCommandWithoutCommit(target);
					}
					else if(oldShouldFetch && !shouldFetchIdentity(target)) {
						if(logDEBUG) Logger.debug(this, "Fetch status changed from true to false, aborting fetch of " + target);

						mFetcher.storeAbortFetchCommandWithoutCommit(target);
					}
				}
			}
		}
		
		mFullScoreComputationNeeded = false;
		
		++mFullScoreRecomputationCount;
		mFullScoreRecomputationMilliseconds += CurrentTimeUTC.getInMillis() - beginTime;
		
		if(logMINOR) {
			Logger.minor(this, "Full score computation finished. Amount: " + mFullScoreRecomputationCount + "; Avg Time:" + getAverageFullScoreRecomputationTime() + "s");
		}
		
		return returnValue;
	}
	
	private synchronized void createSeedIdentities() {
		synchronized(mSubscriptionManager) {
		for(String seedURI : SEED_IDENTITIES) {
			synchronized(Persistent.transactionLock(mDB)) {
			try { 
				final Identity existingSeed = getIdentityByURI(seedURI);
				final Identity oldExistingSeed = existingSeed.clone(); // For the SubscriptionManager
				
				if(existingSeed instanceof OwnIdentity) {
					final OwnIdentity ownExistingSeed = (OwnIdentity)existingSeed;
					ownExistingSeed.addContext(IntroductionPuzzle.INTRODUCTION_CONTEXT);
					ownExistingSeed.setProperty(IntroductionServer.PUZZLE_COUNT_PROPERTY,
							Integer.toString(IntroductionServer.SEED_IDENTITY_PUZZLE_COUNT));
					
					mSubscriptionManager.storeIdentityChangedNotificationWithoutCommit(oldExistingSeed, ownExistingSeed);
					ownExistingSeed.storeAndCommit();
				}
				else {
					try {
						existingSeed.setEdition(new FreenetURI(seedURI).getEdition());
						mSubscriptionManager.storeIdentityChangedNotificationWithoutCommit(oldExistingSeed, existingSeed);
						existingSeed.storeAndCommit();
					} catch(InvalidParameterException e) {
						/* We already have the latest edition stored */
					}
				}
			}
			catch (UnknownIdentityException uie) {
				try {
					final Identity newSeed = new Identity(this, seedURI, null, true);
					// We have to explicitly set the edition number because the constructor only considers the given edition as a hint.
					newSeed.setEdition(new FreenetURI(seedURI).getEdition());
					newSeed.storeWithoutCommit();
					mSubscriptionManager.storeIdentityChangedNotificationWithoutCommit(null, newSeed);
					Persistent.checkedCommit(mDB, this);
				} catch (Exception e) {
					Persistent.checkedRollback(mDB, this, e);					
				}
			}
			catch (Exception e) {
				Persistent.checkedRollback(mDB, this, e);
			}
			}
		}
		}
	}

	public void terminate() {
		if(logDEBUG) Logger.debug(this, "WoT plugin terminating ...");
		
		/* We use single try/catch blocks so that failure of termination of one service does not prevent termination of the others */
		try {
			if(mWebInterface != null)
				this.mWebInterface.unload();
		}
		catch(Exception e) {
			Logger.error(this, "Error during termination.", e);
		}
		
		try {
			if(mIntroductionClient != null)
				mIntroductionClient.terminate();
		}
		catch(Exception e) {
			Logger.error(this, "Error during termination.", e);
		}
		
		try {
			if(mIntroductionServer != null)
				mIntroductionServer.terminate();
		}
		catch(Exception e) {
			Logger.error(this, "Error during termination.", e);
		}
		
		try {
			if(mInserter != null)
				mInserter.terminate();
		}
		catch(Exception e) {
			Logger.error(this, "Error during termination.", e);
		}
		
		try {
			if(mFetcher != null)
				mFetcher.stop();
		}
		catch(Exception e) {
			Logger.error(this, "Error during termination.", e);
		}
		
		try {
			if(mSubscriptionManager != null)
				mSubscriptionManager.stop();
		} catch(Exception e) {
			Logger.error(this, "Error during termination.", e);
		}	
		
		try {
			if(mDB != null) {
				/* TODO: At 2009-06-15, it does not seem possible to ask db4o for whether a transaction is pending.
				 * If it becomes possible some day, we should check that here, and log an error if there is an uncommitted transaction. 
				 * - All transactions should be committed after obtaining the lock() on the database. */
				synchronized(Persistent.transactionLock(mDB)) {
					System.gc();
					mDB.rollback();
					System.gc(); 
					mDB.close();
				}
			}
		}
		catch(Exception e) {
			Logger.error(this, "Error during termination.", e);
		}

		if(logDEBUG) Logger.debug(this, "WoT plugin terminated.");
	}

	/**
	 * Inherited event handler from FredPluginFCP, handled in <code>class FCPInterface</code>.
	 */
	public void handle(PluginReplySender replysender, SimpleFieldSet params, Bucket data, int accesstype) {
		mFCPInterface.handle(replysender, params, data, accesstype);
	}

	/**
	 * Loads an own or normal identity from the database, querying on its ID.
	 * 
	 * @param id The ID of the identity to load
	 * @return The identity matching the supplied ID.
	 * @throws DuplicateIdentityException if there are more than one identity with this id in the database
	 * @throws UnknownIdentityException if there is no identity with this id in the database
	 */
	public synchronized Identity getIdentityByID(String id) throws UnknownIdentityException {
		final Query query = mDB.query();
		query.constrain(Identity.class);
		query.descend("mID").constrain(id);
		final ObjectSet<Identity> result = new Persistent.InitializingObjectSet<Identity>(this, query);
		
		switch(result.size()) {
			case 1: return result.next();
			case 0: throw new UnknownIdentityException(id);
			default: throw new DuplicateIdentityException(id, result.size());
		}  
	}
	
	/**
	 * Gets an OwnIdentity by its ID.
	 * 
	 * @param id The unique identifier to query an OwnIdentity
	 * @return The requested OwnIdentity
	 * @throws UnknownIdentityException if there is now OwnIdentity with that id
	 */
	public synchronized OwnIdentity getOwnIdentityByID(String id) throws UnknownIdentityException {
		final Query query = mDB.query();
		query.constrain(OwnIdentity.class);
		query.descend("mID").constrain(id);
		final ObjectSet<OwnIdentity> result = new Persistent.InitializingObjectSet<OwnIdentity>(this, query);
		
		switch(result.size()) {
			case 1: return result.next();
			case 0: throw new UnknownIdentityException(id);
			default: throw new DuplicateIdentityException(id, result.size());
		}  
	}

	/**
	 * Loads an identity from the database, querying on its requestURI (a valid {@link FreenetURI})
	 * 
	 * @param uri The requestURI of the identity
	 * @return The identity matching the supplied requestURI
	 * @throws UnknownIdentityException if there is no identity with this id in the database
	 */
	public Identity getIdentityByURI(FreenetURI uri) throws UnknownIdentityException {
		return getIdentityByID(IdentityID.constructAndValidateFromURI(uri).toString());
	}

	/**
	 * Loads an identity from the database, querying on its requestURI (as String)
	 * 
	 * @param uri The requestURI of the identity which will be converted to {@link FreenetURI} 
	 * @return The identity matching the supplied requestURI
	 * @throws UnknownIdentityException if there is no identity with this id in the database
	 * @throws MalformedURLException if the requestURI isn't a valid FreenetURI
	 */
	public Identity getIdentityByURI(String uri) throws UnknownIdentityException, MalformedURLException {
		return getIdentityByURI(new FreenetURI(uri));
	}

	/**
	 * Gets an OwnIdentity by its requestURI (a {@link FreenetURI}).
	 * The OwnIdentity's unique identifier is extracted from the supplied requestURI.
	 * 
	 * @param uri The requestURI of the desired OwnIdentity
	 * @return The requested OwnIdentity
	 * @throws UnknownIdentityException if the OwnIdentity isn't in the database
	 */
	public OwnIdentity getOwnIdentityByURI(FreenetURI uri) throws UnknownIdentityException {
		return getOwnIdentityByID(IdentityID.constructAndValidateFromURI(uri).toString());
	}

	/**
	 * Gets an OwnIdentity by its requestURI (as String).
	 * The given String is converted to {@link FreenetURI} in order to extract a unique id.
	 * 
	 * @param uri The requestURI (as String) of the desired OwnIdentity
	 * @return The requested OwnIdentity
	 * @throws UnknownIdentityException if the OwnIdentity isn't in the database
	 * @throws MalformedURLException if the supplied requestURI is not a valid FreenetURI
	 */
	public OwnIdentity getOwnIdentityByURI(String uri) throws UnknownIdentityException, MalformedURLException {
		return getOwnIdentityByURI(new FreenetURI(uri));
	}
	
	/**
	 * Returns all identities that are in the database
	 * You have to synchronize on this WoT when calling the function and processing the returned list!
	 * 
	 * @return An {@link ObjectSet} containing all identities present in the database 
	 */
	public ObjectSet<Identity> getAllIdentities() {
		final Query query = mDB.query();
		query.constrain(Identity.class);
		return new Persistent.InitializingObjectSet<Identity>(this, query);
	}
	
	public static enum SortOrder {
		ByNicknameAscending,
		ByNicknameDescending,
		ByScoreAscending,
		ByScoreDescending,
		ByLocalTrustAscending,
		ByLocalTrustDescending
	}
	
	/**
	 * Get a filtered and sorted list of identities.
	 * You have to synchronize on this WoT when calling the function and processing the returned list.
	 */
	public ObjectSet<Identity> getAllIdentitiesFilteredAndSorted(OwnIdentity truster, String nickFilter, SortOrder sortInstruction) {
		Query q = mDB.query();
		
		switch(sortInstruction) {
			case ByNicknameAscending:
				q.constrain(Identity.class);
				q.descend("mNickname").orderAscending();
				break;
			case ByNicknameDescending:
				q.constrain(Identity.class);
				q.descend("mNickname").orderDescending();
				break;
			case ByScoreAscending:
				q.constrain(Score.class);
				q.descend("mTruster").constrain(truster).identity();
				q.descend("mValue").orderAscending();
				q = q.descend("mTrustee"); 
				break;
			case ByScoreDescending:
				// TODO: This excludes identities which have no score
				q.constrain(Score.class);
				q.descend("mTruster").constrain(truster).identity();
				q.descend("mValue").orderDescending();
				q = q.descend("mTrustee");
				break;
			case ByLocalTrustAscending:
				q.constrain(Trust.class);
				q.descend("mTruster").constrain(truster).identity();
				q.descend("mValue").orderAscending();
				q = q.descend("mTrustee");
				break;
			case ByLocalTrustDescending:
				// TODO: This excludes untrusted identities.
				q.constrain(Trust.class);
				q.descend("mTruster").constrain(truster).identity();
				q.descend("mValue").orderDescending();
				q = q.descend("mTrustee");
				break;
		}
		
		if(nickFilter != null) {
			nickFilter = nickFilter.trim();
			if(!nickFilter.equals("")) q.descend("mNickname").constrain(nickFilter).like();
		}
		
		return new Persistent.InitializingObjectSet<Identity>(this, q);
	}
	
	/**
	 * Returns all non-own identities that are in the database.
	 * 
	 * You have to synchronize on this WoT when calling the function and processing the returned list!
	 */
	public ObjectSet<Identity> getAllNonOwnIdentities() {
		final Query q = mDB.query();
		q.constrain(Identity.class);
		q.constrain(OwnIdentity.class).not();
		return new Persistent.InitializingObjectSet<Identity>(this, q);
	}
	
	/**
	 * Returns all non-own identities that are in the database, sorted descending by their date of modification, i.e. recently
	 * modified identities will be at the beginning of the list.
	 * 
	 * You have to synchronize on this WoT when calling the function and processing the returned list!
	 * 
	 * Used by the IntroductionClient for fetching puzzles from recently modified identities.
	 */
	public ObjectSet<Identity> getAllNonOwnIdentitiesSortedByModification () {
		final Query q = mDB.query();
		q.constrain(Identity.class);
		q.constrain(OwnIdentity.class).not();
		/* TODO: As soon as identities announce that they were online every day, uncomment the following line */
		/* q.descend("mLastChangedDate").constrain(new Date(CurrentTimeUTC.getInMillis() - 1 * 24 * 60 * 60 * 1000)).greater(); */
		q.descend("mLastFetchedDate").orderDescending();
		return new Persistent.InitializingObjectSet<Identity>(this, q);
	}
	
	/**
	 * Returns all own identities that are in the database
	 * You have to synchronize on this WoT when calling the function and processing the returned list!
	 * 
	 * @return An {@link ObjectSet} containing all identities present in the database.
	 */
	public ObjectSet<OwnIdentity> getAllOwnIdentities() {
		final Query q = mDB.query();
		q.constrain(OwnIdentity.class);
		return new Persistent.InitializingObjectSet<OwnIdentity>(this, q);
	}

	
	/** 
	 * DO NOT USE THIS FUNCTION FOR DELETING OWN IDENTITIES UPON USER REQUEST!
	 * IN FACT BE VERY CAREFUL WHEN USING IT FOR ANYTHING FOR THE FOLLOWING REASONS:
	 * - This function deletes ALL given and received trust values of the given identity. This modifies the trust list of the trusters against their will.
	 * - Especially it might be an information leak if the trust values of other OwnIdentities are deleted!
	 * - If WOT one day is designed to be used by many different users at once, the deletion of other OwnIdentity's trust values would even be corruption.
	 * 
	 * The intended purpose of this function is:
	 * - To specify which objects have to be dealt with when messing with storage of an identity.
	 * - To be able to do database object leakage tests: Many classes have a deleteWithoutCommit function and there are valid usecases for them.
	 *   However, the implementations of those functions might cause leaks by forgetting to delete certain object members.
	 *   If you call this function for ALL identities in a database, EVERYTHING should be deleted and the database SHOULD be empty.
	 *   You then can check whether the database actually IS empty to test for leakage.
	 * 
	 * You have to lock the WebOfTrust, the IntroductionPuzzleStore, the IdentityFetcher and the SubscriptionManager before calling this function.
	 */
	private void deleteWithoutCommit(Identity identity) {
		// We want to use beginTrustListImport, finishTrustListImport / abortTrustListImport.
		// If the caller already handles that for us though, we should not call those function again.
		// So we check whether the caller already started an import.
		boolean trustListImportWasInProgress = mTrustListImportInProgress;
		
		try {
			if(!trustListImportWasInProgress)
				beginTrustListImport();
			
			if(logDEBUG) Logger.debug(this, "Deleting identity " + identity + " ...");
			
			if(logDEBUG) Logger.debug(this, "Deleting received scores...");
			for(Score score : getScores(identity)) {
				score.deleteWithoutCommit();
				mSubscriptionManager.storeScoreChangedNotificationWithoutCommit(score, null);
			}

			if(identity instanceof OwnIdentity) {
				if(logDEBUG) Logger.debug(this, "Deleting given scores...");

				for(Score score : getGivenScores((OwnIdentity)identity)) {
					score.deleteWithoutCommit();
					mSubscriptionManager.storeScoreChangedNotificationWithoutCommit(score, null);
				}
			}

			if(logDEBUG) Logger.debug(this, "Deleting received trusts...");
			for(Trust trust : getReceivedTrusts(identity)) {
				trust.deleteWithoutCommit();
				mSubscriptionManager.storeTrustChangedNotificationWithoutCommit(trust, null);
			}

			if(logDEBUG) Logger.debug(this, "Deleting given trusts...");
			for(Trust givenTrust : getGivenTrusts(identity)) {
				givenTrust.deleteWithoutCommit();
				mSubscriptionManager.storeTrustChangedNotificationWithoutCommit(givenTrust, null);
				// We call computeAllScores anyway so we do not use removeTrustWithoutCommit()
			}
			
			mFullScoreComputationNeeded = true; // finishTrustListImport will call computeAllScoresWithoutCommit for us.

			if(logDEBUG) Logger.debug(this, "Deleting associated introduction puzzles ...");
			mPuzzleStore.onIdentityDeletion(identity);
			
			if(logDEBUG) Logger.debug(this, "Storing an abort-fetch-command...");
			
			if(mFetcher != null) { // Can be null if we use this function in upgradeDB()
				mFetcher.storeAbortFetchCommandWithoutCommit(identity);
				// NOTICE:
				// If the fetcher did store a db4o object reference to the identity, we would have to trigger command processing
				// now to prevent leakage of the identity object.
				// But the fetcher does NOT store a db4o object reference to the given identity. It stores its ID as String only.
				// Therefore, it is OK that the fetcher does not immediately process the commands now.
			}
		
			if(logDEBUG) Logger.debug(this, "Deleting the identity...");
			identity.deleteWithoutCommit();

			mSubscriptionManager.storeIdentityChangedNotificationWithoutCommit(identity, null);
			
			if(!trustListImportWasInProgress)
				finishTrustListImport();
		}
		catch(RuntimeException e) {
			if(!trustListImportWasInProgress)
				abortTrustListImport(e);
			
			Persistent.checkedRollbackAndThrow(mDB, this, e);
		}
	}

	/**
	 * Gets the score of this identity in a trust tree.
	 * Each {@link OwnIdentity} has its own trust tree.
	 * 
	 * @param truster The owner of the trust tree
	 * @return The {@link Score} of this Identity in the required trust tree
	 * @throws NotInTrustTreeException if this identity is not in the required trust tree 
	 */
	public synchronized Score getScore(final OwnIdentity truster, final Identity trustee) throws NotInTrustTreeException {
		final Query query = mDB.query();
		query.constrain(Score.class);
		query.descend("mID").constrain(new ScoreID(truster, trustee).toString());
		final ObjectSet<Score> result = new Persistent.InitializingObjectSet<Score>(this, query);
		
		switch(result.size()) {
			case 1: 
				final Score score = result.next();
				assert(score.getTruster() == truster);
				assert(score.getTrustee() == trustee);
				return score;
			case 0: throw new NotInTrustTreeException(truster, trustee);
			default: throw new DuplicateScoreException(truster, trustee, result.size());
		}
	}

	/**
	 * Gets a list of all this Identity's Scores.
	 * You have to synchronize on this WoT around the call to this function and the processing of the returned list! 
	 * 
	 * @return An {@link ObjectSet} containing all {@link Score} this Identity has.
	 */
	public ObjectSet<Score> getScores(final Identity identity) {
		final Query query = mDB.query();
		query.constrain(Score.class);
		query.descend("mTrustee").constrain(identity).identity();
		return new Persistent.InitializingObjectSet<Score>(this, query);
	}
	
	/**
	 * Get a list of all scores which the passed own identity has assigned to other identities.
	 * 
	 * You have to synchronize on this WoT around the call to this function and the processing of the returned list! 
	 * @return An {@link ObjectSet} containing all {@link Score} this Identity has given.
	 */
	public ObjectSet<Score> getGivenScores(final OwnIdentity truster) {
		final Query query = mDB.query();
		query.constrain(Score.class);
		query.descend("mTruster").constrain(truster).identity();
		return new Persistent.InitializingObjectSet<Score>(this, query);
	}
	
	/**
	 * Gets the best score this Identity has in existing trust trees.
	 * 
	 * @return the best score this Identity has
	 * @throws NotInTrustTreeException If the identity has no score in any trusttree.
	 */
	public synchronized int getBestScore(final Identity identity) throws NotInTrustTreeException {
		int bestScore = Integer.MIN_VALUE;
		final ObjectSet<Score> scores = getScores(identity);
		
		if(scores.size() == 0)
			throw new NotInTrustTreeException(identity);
		
		// TODO: Cache the best score of an identity as a member variable.
		for(final Score score : scores) 
			bestScore = Math.max(score.getScore(), bestScore);
		
		return bestScore;
	}
	
	/**
	 * Gets the best capacity this identity has in any trust tree.
	 * @throws NotInTrustTreeException If the identity is not in any trust tree. Can be interpreted as capacity 0.
	 */
	public int getBestCapacity(final Identity identity) throws NotInTrustTreeException {
		int bestCapacity = 0;
		final ObjectSet<Score> scores = getScores(identity);
		
		if(scores.size() == 0)
			throw new NotInTrustTreeException(identity);
		
		// TODO: Cache the best score of an identity as a member variable.
		for(final Score score : scores) 
			bestCapacity  = Math.max(score.getCapacity(), bestCapacity);
		
		return bestCapacity;
	}
	
	/**
	 * Get all scores in the database.
	 * You have to synchronize on this WoT when calling the function and processing the returned list!
	 */
	public ObjectSet<Score> getAllScores() {
		final Query query = mDB.query();
		query.constrain(Score.class);
		return new Persistent.InitializingObjectSet<Score>(this, query);
	}
	
	/**
	 * Checks whether the given identity should be downloaded. 
	 * @return Returns true if the identity has any capacity > 0, any score >= 0 or if it is an own identity.
	 */
	public boolean shouldFetchIdentity(final Identity identity) {
		if(identity instanceof OwnIdentity)
			return true;
		
		int bestScore = Integer.MIN_VALUE;
		int bestCapacity = 0;
		final ObjectSet<Score> scores = getScores(identity);
			
		if(scores.size() == 0)
			return false;
			
		// TODO: Cache the best score of an identity as a member variable.
		for(Score score : scores) { 
			bestCapacity  = Math.max(score.getCapacity(), bestCapacity);
			bestScore  = Math.max(score.getScore(), bestScore);
			
			if(bestCapacity > 0 || bestScore >= 0)
				return true;
		}
			
		return false;
	}
	
	/**
	 * Gets non-own Identities matching a specified score criteria.
	 * TODO: Rename to getNonOwnIdentitiesByScore. Or even better: Make it return own identities as well, this will speed up the database query and clients might be ok with it.
	 * You have to synchronize on this WoT when calling the function and processing the returned list!
	 * 
	 * @param truster The owner of the trust tree, null if you want the trusted identities of all owners.
	 * @param select Score criteria, can be > zero, zero or negative. Greater than zero returns all identities with score >= 0, zero with score equal to 0
	 * 		and negative with score < 0. Zero is included in the positive range by convention because solving an introduction puzzle gives you a trust value of 0.
	 * @return an {@link ObjectSet} containing Scores of the identities that match the criteria
	 */
	public ObjectSet<Score> getIdentitiesByScore(final OwnIdentity truster, final int select) {
		final Query query = mDB.query();
		query.constrain(Score.class);
		if(truster != null)
			query.descend("mTruster").constrain(truster).identity();
		query.descend("mTrustee").constrain(OwnIdentity.class).not();
	
		/* We include 0 in the list of identities with positive score because solving captchas gives no points to score */
		
		if(select > 0)
			query.descend("mValue").constrain(0).smaller().not();
		else if(select < 0)
			query.descend("mValue").constrain(0).smaller();
		else 
			query.descend("mValue").constrain(0);

		return  new Persistent.InitializingObjectSet<Score>(this, query);
	}
	
	/**
	 * Gets {@link Trust} from a specified truster to a specified trustee.
	 * 
	 * @param truster The identity that gives trust to this Identity
	 * @param trustee The identity which receives the trust
	 * @return The trust given to the trustee by the specified truster
	 * @throws NotTrustedException if the truster doesn't trust the trustee
	 */
	public synchronized Trust getTrust(final Identity truster, final Identity trustee) throws NotTrustedException, DuplicateTrustException {
		final Query query = mDB.query();
		query.constrain(Trust.class);
		query.descend("mID").constrain(new TrustID(truster, trustee).toString());
		final ObjectSet<Trust> result = new Persistent.InitializingObjectSet<Trust>(this, query);
		
		switch(result.size()) {
			case 1: 
				final Trust trust = result.next();
				assert(trust.getTruster() == truster);
				assert(trust.getTrustee() == trustee);
				return trust;
			case 0: throw new NotTrustedException(truster, trustee);
			default: throw new DuplicateTrustException(truster, trustee, result.size());
		}
	}

	/**
	 * Gets all trusts given by the given truster.
	 * You have to synchronize on this WoT when calling the function and processing the returned list!
	 * 
	 * @return An {@link ObjectSet} containing all {@link Trust} the passed Identity has given.
	 */
	public ObjectSet<Trust> getGivenTrusts(final Identity truster) {
		final Query query = mDB.query();
		query.constrain(Trust.class);
		query.descend("mTruster").constrain(truster).identity();
		return new Persistent.InitializingObjectSet<Trust>(this, query);
	}
	
	/**
	 * Gets all trusts given by the given truster.
	 * The result is sorted descending by the time we last fetched the trusted identity. 
	 * You have to synchronize on this WoT when calling the function and processing the returned list!
	 * 
	 * @return An {@link ObjectSet} containing all {@link Trust} the passed Identity has given.
	 */
	public ObjectSet<Trust> getGivenTrustsSortedDescendingByLastSeen(final Identity truster) {
		final Query query = mDB.query();
		query.constrain(Trust.class);
		query.descend("mTruster").constrain(truster).identity();
		query.descend("mTrustee").descend("mLastFetchedDate").orderDescending();
		
		return new Persistent.InitializingObjectSet<Trust>(this, query);
	}
	
	/**
	 * Gets given trust values of an identity matching a specified trust value criteria.
	 * You have to synchronize on this WoT when calling the function and processing the returned list!
	 * 
	 * @param truster The identity which given the trust values.
	 * @param select Trust value criteria, can be > zero, zero or negative. Greater than zero returns all trust values >= 0, zero returns trust values equal to 0.
	 * 		Negative returns trust values < 0. Zero is included in the positive range by convention because solving an introduction puzzle gives you a value of 0.
	 * @return an {@link ObjectSet} containing received trust values that match the criteria.
	 */
	public ObjectSet<Trust> getGivenTrusts(final Identity truster, final int select) {
		final Query query = mDB.query();
		query.constrain(Trust.class);
		query.descend("mTruster").constrain(truster).identity();
	
		/* We include 0 in the list of identities with positive trust because solving captchas gives 0 trust */
		
		if(select > 0)
			query.descend("mValue").constrain(0).smaller().not();
		else if(select < 0 )
			query.descend("mValue").constrain(0).smaller();
		else 
			query.descend("mValue").constrain(0);

		return new Persistent.InitializingObjectSet<Trust>(this, query);
	}
	/**
	 * Gets all trusts given by the given truster in a trust list with a different edition than the passed in one.
	 * You have to synchronize on this WoT when calling the function and processing the returned list!
	 */
	protected ObjectSet<Trust> getGivenTrustsOfDifferentEdition(final Identity truster, final long edition) {
		final Query q = mDB.query();
		q.constrain(Trust.class);
		q.descend("mTruster").constrain(truster).identity();
		q.descend("mTrusterTrustListEdition").constrain(edition).not();
		return new Persistent.InitializingObjectSet<Trust>(this, q);
	}

	/**
	 * Gets all trusts received by the given trustee.
	 * You have to synchronize on this WoT when calling the function and processing the returned list!
	 * 
	 * @return An {@link ObjectSet} containing all {@link Trust} the passed Identity has received.
	 */
	public ObjectSet<Trust> getReceivedTrusts(final Identity trustee) {
		final Query query = mDB.query();
		query.constrain(Trust.class);
		query.descend("mTrustee").constrain(trustee).identity();
		return new Persistent.InitializingObjectSet<Trust>(this, query);
	}
	
	/**
	 * Gets received trust values of an identity matching a specified trust value criteria.
	 * You have to synchronize on this WoT when calling the function and processing the returned list!
	 * 
	 * @param trustee The identity which has received the trust values.
	 * @param select Trust value criteria, can be > zero, zero or negative. Greater than zero returns all trust values >= 0, zero returns trust values equal to 0.
	 * 		Negative returns trust values < 0. Zero is included in the positive range by convention because solving an introduction puzzle gives you a value of 0.
	 * @return an {@link ObjectSet} containing received trust values that match the criteria.
	 */
	public ObjectSet<Trust> getReceivedTrusts(final Identity trustee, final int select) {		
		final Query query = mDB.query();
		query.constrain(Trust.class);
		query.descend("mTrustee").constrain(trustee).identity();
	
		/* We include 0 in the list of identities with positive trust because solving captchas gives 0 trust */
		
		if(select > 0)
			query.descend("mValue").constrain(0).smaller().not();
		else if(select < 0 )
			query.descend("mValue").constrain(0).smaller();
		else 
			query.descend("mValue").constrain(0);

		return new Persistent.InitializingObjectSet<Trust>(this, query);
	}
	
	/**
	 * Gets all trusts.
	 * You have to synchronize on this WoT when calling the function and processing the returned list!
	 * 
	 * @return An {@link ObjectSet} containing all {@link Trust} the passed Identity has received.
	 */
	public ObjectSet<Trust> getAllTrusts() {
		final Query query = mDB.query();
		query.constrain(Trust.class);
		return new Persistent.InitializingObjectSet<Trust>(this, query); 
	}
	
	/**
	 * Gives some {@link Trust} to another Identity.
	 * It creates or updates an existing Trust object and make the trustee compute its {@link Score}.
	 * 
	 * This function does neither lock the database nor commit the transaction. You have to surround it with
	 * synchronized(WebOfTrust.this) {
	 * synchronized(mFetcher) {
	 * synchronized(Persistent.transactionLock(mDB)) {
	 *     try { ... setTrustWithoutCommit(...); Persistent.checkedCommit(mDB, this); }
	 *     catch(RuntimeException e) { Persistent.checkedRollbackAndThrow(mDB, this, e); }
	 * }}}
	 * 
	 * @param truster The Identity that gives the trust
	 * @param trustee The Identity that receives the trust
	 * @param newValue Numeric value of the trust
	 * @param newComment A comment to explain the given value
	 * @throws InvalidParameterException if a given parameter isn't valid, see {@link Trust} for details on accepted values.
	 */
	protected void setTrustWithoutCommit(Identity truster, Identity trustee, byte newValue, String newComment)
		throws InvalidParameterException {
		
		try { // Check if we are updating an existing trust value
			final Trust trust = getTrust(truster, trustee);
			final Trust oldTrust = trust.clone();
			trust.trusterEditionUpdated();
			trust.setComment(newComment);
			trust.storeWithoutCommit();

			if(trust.getValue() != newValue) {
				trust.setValue(newValue);
				trust.storeWithoutCommit();
				mSubscriptionManager.storeTrustChangedNotificationWithoutCommit(oldTrust, trust);
				if(logDEBUG) Logger.debug(this, "Updated trust value ("+ trust +"), now updating Score.");
				updateScoresWithoutCommit(oldTrust, trust);
			}
		} catch (NotTrustedException e) {
			final Trust trust = new Trust(this, truster, trustee, newValue, newComment);
			trust.storeWithoutCommit();
			mSubscriptionManager.storeTrustChangedNotificationWithoutCommit(null, trust);
			if(logDEBUG) Logger.debug(this, "New trust value ("+ trust +"), now updating Score.");
			updateScoresWithoutCommit(null, trust);
		} 

		truster.updated();
		truster.storeWithoutCommit();
		
		// TODO: Mabye notify clients about this. IMHO it would create too much notifications on trust list import so we don't.
		// As soon as we have notification-coalescing we might do it.
		// mSubscriptionManager.storeIdentityChangedNotificationWithoutCommit(truster);
	}
	
	/**
	 * Only for being used by WoT internally and by unit tests!
	 * 
	 * You have to synchronize on this WebOfTrust while querying the parameter identities and calling this function.
	 */
	void setTrust(OwnIdentity truster, Identity trustee, byte newValue, String newComment)
		throws InvalidParameterException {
		
		synchronized(mFetcher) {
		synchronized(Persistent.transactionLock(mDB)) {
			try {
				setTrustWithoutCommit(truster, trustee, newValue, newComment);
				Persistent.checkedCommit(mDB, this);
			}
			catch(RuntimeException e) {
				Persistent.checkedRollbackAndThrow(mDB, this, e);
			}
		}
		}
	}
	
	/**
	 * Deletes a trust object.
	 * 
	 * This function does neither lock the database nor commit the transaction. You have to surround it with
	 * synchronized(this) {
	 * synchronized(mFetcher) {
	 * synchronized(Persistent.transactionLock(mDB)) {
	 *     try { ... removeTrustWithoutCommit(...); Persistent.checkedCommit(mDB, this); }
	 *     catch(RuntimeException e) { Persistent.checkedRollbackAndThrow(mDB, this, e); }
	 * }}}
	 * 
	 * @param truster
	 * @param trustee
	 */
	protected void removeTrustWithoutCommit(OwnIdentity truster, Identity trustee) {
		try {
			try {
				removeTrustWithoutCommit(getTrust(truster, trustee));
			} catch (NotTrustedException e) {
				Logger.error(this, "Cannot remove trust - there is none - from " + truster.getNickname() + " to " + trustee.getNickname());
			} 
		}
		catch(RuntimeException e) {
			Persistent.checkedRollbackAndThrow(mDB, this, e);
		}
	}
	
	/**
	 * 
	 * This function does neither lock the database nor commit the transaction. You have to surround it with
	 * synchronized(this) {
	 * synchronized(mFetcher) {
	 * synchronized(Persistent.transactionLock(mDB)) {
	 *     try { ... setTrustWithoutCommit(...); Persistent.checkedCommit(mDB, this); }
	 *     catch(RuntimeException e) { Persistent.checkedRollbackAndThrow(mDB, this, e); }
	 * }}}
	 * 
	 */
	protected void removeTrustWithoutCommit(Trust trust) {
		trust.deleteWithoutCommit();
		mSubscriptionManager.storeTrustChangedNotificationWithoutCommit(trust, null);
		updateScoresWithoutCommit(trust, null);
	}

	/**
	 * Initializes this OwnIdentity's trust tree without commiting the transaction. 
	 * Meaning : It creates a Score object for this OwnIdentity in its own trust so it can give trust to other Identities. 
	 * 
	 * The score will have a rank of 0, a capacity of 100 (= 100 percent) and a score value of Integer.MAX_VALUE.
	 * 
	 * This function does neither lock the database nor commit the transaction. You have to surround it with
	 * synchronized(Persistent.transactionLock(mDB)) {
	 *     try { ... initTrustTreeWithoutCommit(...); Persistent.checkedCommit(mDB, this); }
	 *     catch(RuntimeException e) { Persistent.checkedRollbackAndThrow(mDB, this, e); }
	 * }
	 *  
	 * @throws DuplicateScoreException if there already is more than one Score for this identity (should never happen)
	 */
	private synchronized void initTrustTreeWithoutCommit(OwnIdentity identity) throws DuplicateScoreException {
		try {
			getScore(identity, identity);
			Logger.error(this, "initTrustTreeWithoutCommit called even though there is already one for " + identity);
			return;
		} catch (NotInTrustTreeException e) {
			final Score score = new Score(this, identity, identity, Integer.MAX_VALUE, 0, 100);
			score.storeWithoutCommit();
			mSubscriptionManager.storeScoreChangedNotificationWithoutCommit(null, score);
		}
	}

	/**
	 * Computes the trustee's Score value according to the trusts it has received and the capacity of its trusters in the specified
	 * trust tree.
	 * 
	 * @param truster The OwnIdentity that owns the trust tree
	 * @param trustee The identity for which the score shall be computed.
	 * @return The new Score of the identity. Integer.MAX_VALUE if the trustee is equal to the truster.
	 * @throws DuplicateScoreException if there already exist more than one {@link Score} objects for the trustee (should never happen)
	 */
	private synchronized int computeScoreValue(OwnIdentity truster, Identity trustee) throws DuplicateScoreException {
		if(trustee == truster)
			return Integer.MAX_VALUE;
		
		int value = 0;
		
		try {
			return getTrust(truster, trustee).getValue();
		}
		catch(NotTrustedException e) { }
		
		for(Trust trust : getReceivedTrusts(trustee)) {
			try {
				final Score trusterScore = getScore(truster, trust.getTruster());
				value += ( trust.getValue() * trusterScore.getCapacity() ) / 100;
			} catch (NotInTrustTreeException e) {}
		}
		return value;
	}
	
	/**
	 * Computes the trustees's rank in the trust tree of the truster.
	 * It gets its best ranked non-zero-capacity truster's rank, plus one.
	 * If it has only received negative trust values from identities which have a non-zero-capacity it gets a rank of Integer.MAX_VALUE (infinite).
	 * If it has only received trust values from identities with rank of Integer.MAX_VALUE it gets a rank of -1.
	 * 
	 * If the tree owner has assigned a trust value to the identity, the rank computation is only done from that value because the score decisions of the
	 * tree owner are always absolute (if you distrust someone, the remote identities should not be allowed to overpower your decision).
	 * 
	 * The purpose of differentiation between Integer.MAX_VALUE and -1 is:
	 * Score objects of identities with rank Integer.MAX_VALUE are kept in the database because WoT will usually "hear" about those identities by seeing them
	 * in the trust lists of trusted identities (with negative trust values). So it must store the trust values to those identities and have a way of telling the
	 * user "this identity is not trusted" by keeping a score object of them.
	 * Score objects of identities with rank -1 are deleted because they are the trustees of distrusted identities and we will not get to the point where we
	 * hear about those identities because the only way of hearing about them is downloading a trust list of a identity with Integer.MAX_VALUE rank - and
	 * we never download their trust lists. 
	 * 
	 * Notice that 0 is included in infinite rank to prevent identities which have only solved introduction puzzles from having a capacity.
	 * 
	 * @param truster The OwnIdentity that owns the trust tree
	 * @return The new Rank if this Identity
	 * @throws DuplicateScoreException if there already exist more than one {@link Score} objects for the trustee (should never happen)
	 */
	private synchronized int computeRank(OwnIdentity truster, Identity trustee) throws DuplicateScoreException {
		if(trustee == truster)
			return 0;
		
		int rank = -1;
		
		try {
			Trust treeOwnerTrust = getTrust(truster, trustee);
			
			if(treeOwnerTrust.getValue() > 0)
				return 1;
			else
				return Integer.MAX_VALUE;
		} catch(NotTrustedException e) { }
		
		for(Trust trust : getReceivedTrusts(trustee)) {
			try {
				Score score = getScore(truster, trust.getTruster());

				if(score.getCapacity() != 0) { // If the truster has no capacity, he can't give his rank
					// A truster only gives his rank to a trustee if he has assigned a strictly positive trust value
					if(trust.getValue() > 0 ) {
						// We give the rank to the trustee if it is better than its current rank or he has no rank yet. 
						if(rank == -1 || score.getRank() < rank)  
							rank = score.getRank();						
					} else {
						// If the trustee has no rank yet we give him an infinite rank. because he is distrusted by the truster.
						if(rank == -1)
							rank = Integer.MAX_VALUE;
					}
				}
			} catch (NotInTrustTreeException e) {}
		}
		
		if(rank == -1)
			return -1;
		else if(rank == Integer.MAX_VALUE)
			return Integer.MAX_VALUE;
		else
			return rank+1;
	}
	
	/**
	 * Begins the import of a trust list. This sets a flag on this WoT which signals that the import of a trust list is in progress.
	 * This speeds up setTrust/removeTrust as the score calculation is only performed when {@link #finishTrustListImport()} is called.
	 * 
	 * ATTENTION: Always take care to call one of {@link #finishTrustListImport()} / {@link #abortTrustListImport(Exception)} / {@link #abortTrustListImport(Exception, LogLevel)}
	 * for each call to this function.
	 * 
	 * Synchronization:
	 * This function does neither lock the database nor commit the transaction. You have to surround it with:
	 * <code>
	 * synchronized(WebOfTrust.this) {
	 * synchronized(mFetcher) {
	 * synchronized(Persistent.transactionLock(mDB)) {
	 *     try { beginTrustListImport(); ... finishTrustListImport(); Persistent.checkedCommit(mDB, this); }
	 *     catch(RuntimeException e) { abortTrustListImport(e); // Does checkedRollback() for you already }
	 * }}}
	 * </code>
	 */
	protected void beginTrustListImport() {
		if(logMINOR) Logger.minor(this, "beginTrustListImport()");
		
		if(mTrustListImportInProgress) {
			abortTrustListImport(new RuntimeException("There was already a trust list import in progress!"));
			mFullScoreComputationNeeded = true;
			computeAllScoresWithoutCommit();
			assert(mFullScoreComputationNeeded == false);
		}
		
		mTrustListImportInProgress = true;
		assert(!mFullScoreComputationNeeded);
		assert(computeAllScoresWithoutCommit()); // The database is intact before the import
	}
	
	/**
	 * See {@link beginTrustListImport} for an explanation of the purpose of this function.
	 * Aborts the import of a trust list import and undoes all changes by it.
	 * 
	 * ATTENTION: In opposite to finishTrustListImport(), which does not commit the transaction, this rolls back the transaction.
	 * ATTENTION: Always take care to call {@link #beginTrustListImport()} for each call to this function.
	 * 
	 * Synchronization:
	 * This function does neither lock the database nor commit the transaction. You have to surround it with:
	 * <code>
	 * synchronized(WebOfTrust.this) {
	 * synchronized(mFetcher) {
	 * synchronized(Persistent.transactionLock(mDB)) {
	 *     try { beginTrustListImport(); ... finishTrustListImport(); Persistent.checkedCommit(mDB, this); }
	 *     catch(RuntimeException e) { abortTrustListImport(e, Logger.LogLevel.ERROR); // Does checkedRollback() for you already }
	 * }}}
	 * </code>
	 * 
	 * @param e The exception which triggered the abort. Will be logged to the Freenet log file.
	 * @param logLevel The {@link LogLevel} to use when logging the abort to the Freenet log file.
	 */
	protected void abortTrustListImport(Exception e, LogLevel logLevel) {
		if(logMINOR) Logger.minor(this, "abortTrustListImport()");
		
		assert(mTrustListImportInProgress);
		mTrustListImportInProgress = false;
		mFullScoreComputationNeeded = false;
		Persistent.checkedRollback(mDB, this, e, logLevel);
		assert(computeAllScoresWithoutCommit()); // Test rollback.
	}
	
	/**
	 * See {@link beginTrustListImport} for an explanation of the purpose of this function.
	 * Aborts the import of a trust list import and undoes all changes by it.
	 * 
	 * ATTENTION: In opposite to finishTrustListImport(), which does not commit the transaction, this rolls back the transaction.
	 * ATTENTION: Always take care to call {@link #beginTrustListImport()} for each call to this function.
	 * 
	 * Synchronization:
	 * This function does neither lock the database nor commit the transaction. You have to surround it with:
	 * <code>
	 * synchronized(WebOfTrust.this) {
	 * synchronized(mFetcher) {
	 * synchronized(Persistent.transactionLock(mDB)) {
	 *     try { beginTrustListImport(); ... finishTrustListImport(); Persistent.checkedCommit(mDB, this); }
	 *     catch(RuntimeException e) { abortTrustListImport(e); // Does checkedRollback() for you already }
	 * }}}
	 * </code>
	 * 
	 * @param e The exception which triggered the abort. Will be logged to the Freenet log file with log level {@link LogLevel.ERROR}
	 */
	protected void abortTrustListImport(Exception e) {
		abortTrustListImport(e, Logger.LogLevel.ERROR);
	}
	
	/**
	 * See {@link beginTrustListImport} for an explanation of the purpose of this function.
	 * Finishes the import of the current trust list and performs score computation. 
	 * 
	 * ATTENTION: In opposite to abortTrustListImport(), which rolls back the transaction, this does NOT commit the transaction. You have to do it!
	 * ATTENTION: Always take care to call {@link #beginTrustListImport()} for each call to this function.
	 * 
	 * Synchronization:
	 * This function does neither lock the database nor commit the transaction. You have to surround it with:
	 * <code>
	 * synchronized(WebOfTrust.this) {
	 * synchronized(mFetcher) {
	 * synchronized(Persistent.transactionLock(mDB)) {
	 *     try { beginTrustListImport(); ... finishTrustListImport(); Persistent.checkedCommit(mDB, this); }
	 *     catch(RuntimeException e) { abortTrustListImport(e); // Does checkedRollback() for you already }
	 * }}}
	 * </code>
	 */
	protected void finishTrustListImport() {
		if(logMINOR) Logger.minor(this, "finishTrustListImport()");
		
		if(!mTrustListImportInProgress) {
			Logger.error(this, "There was no trust list import in progress!");
			return;
		}
		
		if(mFullScoreComputationNeeded) {
			computeAllScoresWithoutCommit();
			assert(!mFullScoreComputationNeeded); // It properly clears the flag
			assert(computeAllScoresWithoutCommit()); // computeAllScoresWithoutCommit() is stable
		}
		else
			assert(computeAllScoresWithoutCommit()); // Verify whether updateScoresWithoutCommit worked.
		
		mTrustListImportInProgress = false;
	}
	
	/**
	 * Updates all trust trees which are affected by the given modified score.
	 * For understanding how score calculation works you should first read {@link #computeAllScoresWithoutCommit()}
	 * 
	 * This function does neither lock the database nor commit the transaction. You have to surround it with
	 * synchronized(this) {
	 * synchronized(mFetcher) {
	 * synchronized(Persistent.transactionLock(mDB)) {
	 *     try { ... updateScoreWithoutCommit(...); Persistent.checkedCommit(mDB, this); }
	 *     catch(RuntimeException e) { Persistent.checkedRollbackAndThrow(mDB, this, e);; }
	 * }}}
	 */
	private void updateScoresWithoutCommit(final Trust oldTrust, final Trust newTrust) {
		if(logMINOR) Logger.minor(this, "Doing an incremental computation of all Scores...");
		
		final long beginTime = CurrentTimeUTC.getInMillis();
		// We only include the time measurement if we actually do something.
		// If we figure out that a full score recomputation is needed just by looking at the initial parameters, the measurement won't be included.
		boolean includeMeasurement = false;
		
		final boolean trustWasCreated = (oldTrust == null);
		final boolean trustWasDeleted = (newTrust == null);
		final boolean trustWasModified = !trustWasCreated && !trustWasDeleted;
		
		if(trustWasCreated && trustWasDeleted)
			throw new NullPointerException("No old/new trust specified.");
		
		if(trustWasModified && oldTrust.getTruster() != newTrust.getTruster())
			throw new IllegalArgumentException("oldTrust has different truster, oldTrust:" + oldTrust + "; newTrust: " + newTrust);
		
		if(trustWasModified && oldTrust.getTrustee() != newTrust.getTrustee())
			throw new IllegalArgumentException("oldTrust has different trustee, oldTrust:" + oldTrust + "; newTrust: " + newTrust);
		
		// We cannot iteratively REMOVE an inherited rank from the trustees because we don't know whether there is a circle in the trust values
		// which would make the current identity get its old rank back via the circle: computeRank searches the trusters of an identity for the best
		// rank, if we remove the rank from an identity, all its trustees will have a better rank and if one of them trusts the original identity
		// then this function would run into an infinite loop. Decreasing or incrementing an existing rank is possible with this function because
		// the rank received from the trustees will always be higher (that is exactly 1 more) than this identities rank.
		if(trustWasDeleted) { 
			mFullScoreComputationNeeded = true;
		}

		if(!mFullScoreComputationNeeded && (trustWasCreated || trustWasModified)) {
			includeMeasurement = true; 
			
			for(OwnIdentity treeOwner : getAllOwnIdentities()) {
				try {
					// Throws to abort the update of the trustee's score: If the truster has no rank or capacity in the tree owner's view then we don't need to update the trustee's score.
					if(getScore(treeOwner, newTrust.getTruster()).getCapacity() == 0)
						continue;
				} catch(NotInTrustTreeException e) {
					continue;
				}
				
				// See explanation above "We cannot iteratively REMOVE an inherited rank..."
				if(trustWasModified && oldTrust.getValue() > 0 && newTrust.getValue() <= 0) {
					mFullScoreComputationNeeded = true;
					break;
				}
				
				final LinkedList<Trust> unprocessedEdges = new LinkedList<Trust>();
				unprocessedEdges.add(newTrust);

				while(!unprocessedEdges.isEmpty()) {
					final Trust trust = unprocessedEdges.removeFirst();
					final Identity trustee = trust.getTrustee();
					
					if(trustee == treeOwner)
						continue;

					Score currentStoredTrusteeScore;

					boolean scoreExistedBefore;
					
					try {
						currentStoredTrusteeScore = getScore(treeOwner, trustee);
						scoreExistedBefore = true;
					} catch(NotInTrustTreeException e) {
						scoreExistedBefore = false;
						currentStoredTrusteeScore = new Score(this, treeOwner, trustee, 0, -1, 0);
					}
					
					final Score oldScore = currentStoredTrusteeScore.clone();
					boolean oldShouldFetch = shouldFetchIdentity(trustee);
					
					final int newScoreValue = computeScoreValue(treeOwner, trustee); 
					final int newRank = computeRank(treeOwner, trustee);
					final int newCapacity = computeCapacity(treeOwner, trustee, newRank);
					final Score newScore = new Score(this, treeOwner, trustee, newScoreValue, newRank, newCapacity);

					// Normally we couldn't detect the following two cases due to circular trust values. However, if an own identity assigns a trust value,
					// the rank and capacity are always computed based on the trust value of the own identity so we must also check this here:

					if((oldScore.getRank() >= 0 && oldScore.getRank() < Integer.MAX_VALUE) // It had an inheritable rank
							&& (newScore.getRank() == -1 || newScore.getRank() == Integer.MAX_VALUE)) { // It has no inheritable rank anymore
						mFullScoreComputationNeeded = true;
						break;
					}
					
					if(oldScore.getCapacity() > 0 && newScore.getCapacity() == 0) {
						mFullScoreComputationNeeded = true;
						break;
					}
					
					// We are OK to update it now. We must not update the values of the stored score object before determining whether we need
					// a full score computation - the full computation needs the old values of the object.
					
					currentStoredTrusteeScore.setValue(newScore.getScore());
					currentStoredTrusteeScore.setRank(newScore.getRank());
					currentStoredTrusteeScore.setCapacity(newScore.getCapacity());
					
					// Identities should not get into the queue if they have no rank, see the large if() about 20 lines below
					assert(currentStoredTrusteeScore.getRank() >= 0); 
					
					if(currentStoredTrusteeScore.getRank() >= 0) {
						currentStoredTrusteeScore.storeWithoutCommit();
						mSubscriptionManager.storeScoreChangedNotificationWithoutCommit(scoreExistedBefore ? oldScore : null, currentStoredTrusteeScore);
					}
					
					// If fetch status changed from false to true, we need to start fetching it
					// If the capacity changed from 0 to positive, we need to refetch the current edition: Identities with capacity 0 cannot
					// cause new identities to be imported from their trust list, capacity > 0 allows this.
					// If the fetch status changed from true to false, we need to stop fetching it
					if((!oldShouldFetch || (oldScore.getCapacity()== 0 && newScore.getCapacity() > 0)) && shouldFetchIdentity(trustee)) { 
						if(!oldShouldFetch)
							if(logDEBUG) Logger.debug(this, "Fetch status changed from false to true, refetching " + trustee);
						else
							if(logDEBUG) Logger.debug(this, "Capacity changed from 0 to " + newScore.getCapacity() + ", refetching" + trustee);

						trustee.markForRefetch();
						trustee.storeWithoutCommit();
						
						// We don't notify clients about this because the WOT fetch state is of little interest to them, they determine theirs from the Score
						// mSubscriptionManager.storeIdentityChangedNotificationWithoutCommit(trustee);

						mFetcher.storeStartFetchCommandWithoutCommit(trustee);
					}
					else if(oldShouldFetch && !shouldFetchIdentity(trustee)) {
						if(logDEBUG) Logger.debug(this, "Fetch status changed from true to false, aborting fetch of " + trustee);

						mFetcher.storeAbortFetchCommandWithoutCommit(trustee);
					}
					
					// If the rank or capacity changed then the trustees might be affected because the could have inherited theirs
					if(oldScore.getRank() != newScore.getRank() || oldScore.getCapacity() != newScore.getCapacity()) {
						// If this identity has no capacity or no rank then it cannot affect its trustees:
						// (- If it had none and it has none now then there is none which can be inherited, this is obvious)
						// - If it had one before and it was removed, this algorithm will have aborted already because a full computation is needed
						if(newScore.getCapacity() > 0 || (newScore.getRank() >= 0 && newScore.getRank() < Integer.MAX_VALUE)) {
							// We need to update the trustees of trustee
							for(Trust givenTrust : getGivenTrusts(trustee)) {
								unprocessedEdges.add(givenTrust);
							}
						}
					}
				}
				
				if(mFullScoreComputationNeeded)
					break;
			}
		}	
		
		if(includeMeasurement) {
			++mIncrementalScoreRecomputationCount;
			mIncrementalScoreRecomputationMilliseconds += CurrentTimeUTC.getInMillis() - beginTime;
		}
		
		if(logMINOR) {
			final String time = includeMeasurement ?
							("Stats: Amount: " + mIncrementalScoreRecomputationCount + "; Avg Time:" + getAverageIncrementalScoreRecomputationTime() + "s")
							: ("Time not measured: Computation was aborted before doing anything.");
			
			if(!mFullScoreComputationNeeded)
				Logger.minor(this, "Incremental computation of all Scores finished. " + time);
			else
				Logger.minor(this, "Incremental computation of all Scores not possible, full computation is needed. " + time);
		}
		
		if(!mTrustListImportInProgress) {
			if(mFullScoreComputationNeeded) {
				// TODO: Optimization: This uses very much CPU and memory. Write a partial computation function...
				// TODO: Optimization: While we do not have a partial computation function, we could at least optimize computeAllScores to NOT
				// keep all objects in memory etc.
				computeAllScoresWithoutCommit();
				assert(computeAllScoresWithoutCommit()); // computeAllScoresWithoutCommit is stable
			} else {
				assert(computeAllScoresWithoutCommit()); // This function worked correctly.
			}
		} else { // a trust list import is in progress
			// We not do the following here because it would cause too much CPU usage during debugging: Trust lists are large and therefore 
			// updateScoresWithoutCommit is called often during import of a single trust list
			// assert(computeAllScoresWithoutCommit());
		}
	}

	
	/* Client interface functions */
	
	public synchronized Identity addIdentity(String requestURI) throws MalformedURLException, InvalidParameterException {
		try {
			getIdentityByURI(requestURI);
			throw new InvalidParameterException("We already have this identity");
		}
		catch(UnknownIdentityException e) {
			final Identity identity = new Identity(this, requestURI, null, false);
			synchronized(Persistent.transactionLock(mDB)) {
				try {
					identity.storeWithoutCommit();
					mSubscriptionManager.storeIdentityChangedNotificationWithoutCommit(null, identity);
					Persistent.checkedCommit(mDB, this);
				} catch(RuntimeException e2) {
					Persistent.checkedRollbackAndThrow(mDB, this, e2); 
				}
			}

			// The identity hasn't received a trust value. Therefore, there is no reason to fetch it and we don't notify the IdentityFetcher.
			// TODO: Document this function and the UI which uses is to warn the user that the identity won't be fetched without trust.
			
			Logger.normal(this, "addIdentity(): " + identity);
			return identity;
		}
	}
	
	public OwnIdentity createOwnIdentity(String nickName, boolean publishTrustList, String context)
		throws MalformedURLException, InvalidParameterException {
		
		FreenetURI[] keypair = getPluginRespirator().getHLSimpleClient().generateKeyPair(WOT_NAME);
		return createOwnIdentity(keypair[0], nickName, publishTrustList, context);
	}

	/**
	 * @param context A context with which you want to use the identity. Null if you want to add it later.
	 */
	public synchronized OwnIdentity createOwnIdentity(FreenetURI insertURI, String nickName,
			boolean publishTrustList, String context) throws MalformedURLException, InvalidParameterException {
		
		synchronized(mFetcher) { // For beginTrustListImport()/setTrustWithoutCommit()
		synchronized(mSubscriptionManager) {
		synchronized(Persistent.transactionLock(mDB)) {
			OwnIdentity identity;
			
			try {
				identity = getOwnIdentityByURI(insertURI);
				throw new InvalidParameterException("The URI you specified is already used by the own identity " +
						identity.getNickname() + ".");
			}
			catch(UnknownIdentityException uie) {
				identity = new OwnIdentity(this, insertURI, nickName, publishTrustList);
				
				if(context != null)
					identity.addContext(context);
				
				if(publishTrustList) {
					identity.addContext(IntroductionPuzzle.INTRODUCTION_CONTEXT); /* TODO: make configureable */
					identity.setProperty(IntroductionServer.PUZZLE_COUNT_PROPERTY, Integer.toString(IntroductionServer.DEFAULT_PUZZLE_COUNT));
				}
				
				try {
					identity.storeWithoutCommit();
					mSubscriptionManager.storeIdentityChangedNotificationWithoutCommit(null, identity);
					initTrustTreeWithoutCommit(identity);
					
					beginTrustListImport();

					// Incremental score computation has proven to be very very slow when creating identities so we just schedule a full computation.
					mFullScoreComputationNeeded = true;
					
					for(String seedURI : SEED_IDENTITIES) {
						try {
							setTrustWithoutCommit(identity, getIdentityByURI(seedURI), (byte)100, "Automatically assigned trust to a seed identity.");
						} catch(UnknownIdentityException e) {
							Logger.error(this, "SHOULD NOT HAPPEN: Seed identity not known: " + e);
						}
					}
					
					finishTrustListImport();
					Persistent.checkedCommit(mDB, this);
					
					if(mIntroductionClient != null)
						mIntroductionClient.nextIteration(); // This will make it fetch more introduction puzzles.
					
					if(logDEBUG) Logger.debug(this, "Successfully created a new OwnIdentity (" + identity.getNickname() + ")");
					return identity;
				}
				catch(RuntimeException e) {
					abortTrustListImport(e); // Rolls back for us
					throw e; // Satisfy the compiler
				}
			}
		}
		}
		}
	}
	
	/**
	 * This "deletes" an {@link OwnIdentity} by replacing it with an {@link Identity}.
	 * 
	 * The {@link OwnIdentity} is not deleted because this would be a security issue:
	 * If other {@link OwnIdentity}s have assigned a trust value to it, the trust value would be gone if there is no {@link Identity} object to be the target
	 * 
	 * @param id The {@link Identity.IdentityID} of the identity.
	 * @throws UnknownIdentityException If there is no {@link OwnIdentity} with the given ID. Also thrown if a non-own identity exists with the given ID.
	 */
	public synchronized void deleteOwnIdentity(String id) throws UnknownIdentityException {
		Logger.normal(this, "deleteOwnIdentity(): Starting... ");
		
		synchronized(mPuzzleStore) {
		synchronized(mFetcher) {
		synchronized(mSubscriptionManager) {
		synchronized(Persistent.transactionLock(mDB)) {
			final OwnIdentity oldIdentity = getOwnIdentityByID(id);
			
			try {
				Logger.normal(this, "Deleting an OwnIdentity by converting it to a non-own Identity: " + oldIdentity);

				// We don't need any score computations to happen (explanation will follow below) so we don't need the following: 
				/* beginTrustListImport(); */

				// This function messes with the score graph manually so it is a good idea to check whether it is intact before and afterwards.
				assert(computeAllScoresWithoutCommit());

				final Identity newIdentity;
				
				try {
					newIdentity = new Identity(this, oldIdentity.getRequestURI(), oldIdentity.getNickname(), oldIdentity.doesPublishTrustList());
				} catch(MalformedURLException e) { // The data was taken from the OwnIdentity so this shouldn't happen
					throw new RuntimeException(e);
				} catch (InvalidParameterException e) { // The data was taken from the OwnIdentity so this shouldn't happen
					throw new RuntimeException(e);
				}
				
				newIdentity.setContexts(oldIdentity.getContexts());
				newIdentity.setProperties(oldIdentity.getProperties());
				
				try {
					newIdentity.setEdition(oldIdentity.getEdition());
				} catch (InvalidParameterException e) { // The data was taken from old identity so this shouldn't happen
					throw new RuntimeException(e);
				}
				
				// In theory we do not need to re-fetch the current trust list edition:
				// The trust list of an own identity is always stored completely in the database, i.e. all trustees exist.
				// HOWEVER if the user had used the restoreOwnIdentity feature and then used this function, it might be the case that
				// the current edition of the old OwndIdentity was not fetched yet.
				// So we set the fetch state to FetchState.Fetched if the oldIdentity's fetch state was like that as well.
				if(oldIdentity.getCurrentEditionFetchState() == FetchState.Fetched) {
					newIdentity.onFetched(oldIdentity.getLastFetchedDate());
				}
				// An else to set the fetch state to FetchState.NotFetched is not necessary, newIdentity.setEdition() did that already.

				newIdentity.storeWithoutCommit();

				// Copy all received trusts.
				// We don't have to modify them because they are user-assigned values and the assignment
				// of the user does not change just because the type of the identity changes.
				for(Trust oldReceivedTrust : getReceivedTrusts(oldIdentity)) {
					Trust newReceivedTrust;
					try {
						newReceivedTrust = new Trust(this, oldReceivedTrust.getTruster(), newIdentity,
								oldReceivedTrust.getValue(), oldReceivedTrust.getComment());
					} catch (InvalidParameterException e) { // The data was taken from the old Trust so this shouldn't happen
						throw new RuntimeException(e);
					}

					// The following assert() cannot be added because it would always fail:
					// It would implicitly trigger oldIdentity.equals(identity) which is not the case:
					// Certain member values such as the edition might not be equal.
					/* assert(newReceivedTrust.equals(oldReceivedTrust)); */

					oldReceivedTrust.deleteWithoutCommit();
					newReceivedTrust.storeWithoutCommit();
				}

				assert(getReceivedTrusts(oldIdentity).size() == 0);

				// Copy all received scores.
				// We don't have to modify them because the rating of the identity from the perspective of a
				// different own identity should NOT be dependent upon whether it is an own identity or not.
				for(Score oldScore : getScores(oldIdentity)) {
					Score newScore = new Score(this, oldScore.getTruster(), newIdentity, oldScore.getScore(),
							oldScore.getRank(), oldScore.getCapacity());

					// The following assert() cannot be added because it would always fail:
					// It would implicitly trigger oldIdentity.equals(identity) which is not the case:
					// Certain member values such as the edition might not be equal.
					/* assert(newScore.equals(oldScore)); */

					oldScore.deleteWithoutCommit();
					newScore.storeWithoutCommit();
				}

				assert(getScores(oldIdentity).size() == 0);

				// Delete all given scores:
				// Non-own identities do not assign scores to other identities so we can just delete them.
				for(Score oldScore : getGivenScores(oldIdentity)) {
					final Identity trustee = oldScore.getTrustee();
					final boolean oldShouldFetchTrustee = shouldFetchIdentity(trustee);
					
					oldScore.deleteWithoutCommit();
					
					// If the OwnIdentity which we are converting was the only source of trust to the trustee
					// of this Score value, the should-fetch state of the trustee might change to false.
					if(oldShouldFetchTrustee && shouldFetchIdentity(trustee) == false) {
						mFetcher.storeAbortFetchCommandWithoutCommit(trustee);
					}
				}
				
				assert(getGivenScores(oldIdentity).size() == 0);

				// Copy all given trusts:
				// We don't have to use the removeTrust/setTrust functions because the score graph does not need updating:
				// - To the rating of the converted identity in the score graphs of other own identities it is irrelevant
				//   whether it is an own identity or not. The rating should never depend on whether it is an own identity!
				// - Non-own identities do not have a score graph. So the score graph of the converted identity is deleted
				//   completely and therefore it does not need to be updated.
				for(Trust oldGivenTrust : getGivenTrusts(oldIdentity)) {
					Trust newGivenTrust;
					try {
						newGivenTrust = new Trust(this, newIdentity, oldGivenTrust.getTrustee(),
								oldGivenTrust.getValue(), oldGivenTrust.getComment());
					} catch (InvalidParameterException e) { // The data was taken from the old Trust so this shouldn't happen
						throw new RuntimeException(e);
					}

					// The following assert() cannot be added because it would always fail:
					// It would implicitly trigger oldIdentity.equals(identity) which is not the case:
					// Certain member values such as the edition might not be equal.
					/* assert(newGivenTrust.equals(oldGivenTrust)); */

					oldGivenTrust.deleteWithoutCommit();
					newGivenTrust.storeWithoutCommit();
				}

				mPuzzleStore.onIdentityDeletion(oldIdentity);
				mFetcher.storeAbortFetchCommandWithoutCommit(oldIdentity);
				// NOTICE:
				// If the fetcher did store a db4o object reference to the identity, we would have to trigger command processing
				// now to prevent leakage of the identity object.
				// But the fetcher does NOT store a db4o object reference to the given identity. It stores its ID as String only.
				// Therefore, it is OK that the fetcher does not immediately process the commands now.

				oldIdentity.deleteWithoutCommit();

				mFetcher.storeStartFetchCommandWithoutCommit(newIdentity);
				
				mSubscriptionManager.storeIdentityChangedNotificationWithoutCommit(oldIdentity, newIdentity);

				// This function messes with the score graph manually so it is a good idea to check whether it is intact before and afterwards.
				assert(computeAllScoresWithoutCommit());

				Persistent.checkedCommit(mDB, this);
			}
			catch(RuntimeException e) {
				Persistent.checkedRollbackAndThrow(mDB, this, e);
			}
		}
		}
		}
		}
		
		Logger.normal(this, "deleteOwnIdentity(): Finished.");
	}

	/**
	 * NOTICE: When changing this function, please also take care of {@link OwnIdentity.isRestoreInProgress()}
	 */
	public synchronized void restoreOwnIdentity(FreenetURI insertFreenetURI) throws MalformedURLException, InvalidParameterException {
		Logger.normal(this, "restoreOwnIdentity(): Starting... ");
		
		OwnIdentity identity;
		
		synchronized(mPuzzleStore) {
		synchronized(mFetcher) {
		synchronized(mSubscriptionManager) {
		synchronized(Persistent.transactionLock(mDB)) {
			try {
				long edition = 0;
				
				try {
					edition = Math.max(edition, insertFreenetURI.getEdition());
				} catch(IllegalStateException e) {
					// The user supplied URI did not have an edition specified
				}
				
				try { // Try replacing an existing non-own version of the identity with an OwnIdentity
					Identity oldIdentity = getIdentityByURI(insertFreenetURI);
					
					if(oldIdentity instanceof OwnIdentity)
						throw new InvalidParameterException("There is already an own identity with the given URI pair.");
					
					Logger.normal(this, "Restoring an already known identity from Freenet: " + oldIdentity);
					
					// Normally, one would expect beginTrustListImport() to happen close to the actual trust list changes later on in this function.
					// But beginTrustListImport() contains an assert(computeAllScoresWithoutCommit()) and that call to the score computation reference
					// implementation will fail if two identities with the same ID exist.
					// This would be the case later on - we cannot delete the non-own version of the OwnIdentity before we modified the trust graph
					// but we must also store the own version to be able to modify the trust graph.
					beginTrustListImport();
					
					// We already have fetched this identity as a stranger's one. We need to update the database.
					identity = new OwnIdentity(this, insertFreenetURI, oldIdentity.getNickname(), oldIdentity.doesPublishTrustList());
					
					/* We re-fetch the most recent edition to make sure all trustees are imported */
					edition = Math.max(edition, oldIdentity.getEdition());
					identity.restoreEdition(edition, oldIdentity.getLastFetchedDate());
				
					identity.setContexts(oldIdentity.getContexts());
					identity.setProperties(oldIdentity.getProperties());
					
					identity.storeWithoutCommit();
					initTrustTreeWithoutCommit(identity);
	
					// Copy all received trusts.
					// We don't have to modify them because they are user-assigned values and the assignment
					// of the user does not change just because the type of the identity changes.
					for(Trust oldReceivedTrust : getReceivedTrusts(oldIdentity)) {
						Trust newReceivedTrust = new Trust(this, oldReceivedTrust.getTruster(), identity,
								oldReceivedTrust.getValue(), oldReceivedTrust.getComment());
						
						// The following assert() cannot be added because it would always fail:
						// It would implicitly trigger oldIdentity.equals(identity) which is not the case:
						// Certain member values such as the edition might not be equal.
						/* assert(newReceivedTrust.equals(oldReceivedTrust)); */
						
						oldReceivedTrust.deleteWithoutCommit();
						newReceivedTrust.storeWithoutCommit();
					}
					
					assert(getReceivedTrusts(oldIdentity).size() == 0);
		
					// Copy all received scores.
					// We don't have to modify them because the rating of the identity from the perspective of a
					// different own identity should NOT be dependent upon whether it is an own identity or not.
					for(Score oldScore : getScores(oldIdentity)) {
						Score newScore = new Score(this, oldScore.getTruster(), identity, oldScore.getScore(),
								oldScore.getRank(), oldScore.getCapacity());
						
						// The following assert() cannot be added because it would always fail:
						// It would implicitly trigger oldIdentity.equals(identity) which is not the case:
						// Certain member values such as the edition might not be equal.
						/* assert(newScore.equals(oldScore)); */
						
						oldScore.deleteWithoutCommit();
						newScore.storeWithoutCommit();
						
						// Nothing has changed about the actual score so we do not notify.
						// mSubscriptionManager.storeScoreChangedNotificationWithoutCommit(oldScore, newScore);
					}
					
					assert(getScores(oldIdentity).size() == 0);
					
					// What we do NOT have to deal with is the given scores of the old identity:
					// Given scores do NOT exist for non-own identities, so there are no old ones to update.
					// Of cause there WILL be scores because it is an own identity now.
					// They will be created automatically when updating the given trusts
					// - so thats what we will do now.
					
					// Update all given trusts
					for(Trust givenTrust : getGivenTrusts(oldIdentity)) {
						// TODO: Instead of using the regular removeTrustWithoutCommit on all trust values, we could:
						// - manually delete the old Trust objects from the database
						// - manually store the new trust objects
						// - Realize that only the trust graph of the restored identity needs to be updated and write an optimized version
						// of setTrustWithoutCommit which deals with that.
						// But before we do that, we should first do the existing possible optimization of removeTrustWithoutCommit:
						// To get rid of removeTrustWithoutCommit always triggering a FULL score recomputation and instead make
						// it only update the parts of the trust graph which are affected.
						// Maybe the optimized version is fast enough that we don't have to do the optimization which this TODO suggests.
						removeTrustWithoutCommit(givenTrust);
						setTrustWithoutCommit(identity, givenTrust.getTrustee(), givenTrust.getValue(), givenTrust.getComment());
					}
					
					// We do not call finishTrustListImport() now: It might trigger execution of computeAllScoresWithoutCommit
					// which would re-create scores of the old identity. We later call it AFTER deleting the old identity.
					/* finishTrustListImport(); */
		
					mPuzzleStore.onIdentityDeletion(oldIdentity);
					mFetcher.storeAbortFetchCommandWithoutCommit(oldIdentity);
					// NOTICE:
					// If the fetcher did store a db4o object reference to the identity, we would have to trigger command processing
					// now to prevent leakage of the identity object.
					// But the fetcher does NOT store a db4o object reference to the given identity. It stores its ID as String only.
					// Therefore, it is OK that the fetcher does not immediately process the commands now.
					
					oldIdentity.deleteWithoutCommit();
					
					finishTrustListImport();
					
					mSubscriptionManager.storeIdentityChangedNotificationWithoutCommit(oldIdentity, identity);
				} catch (UnknownIdentityException e) { // The identity did NOT exist as non-own identity yet so we can just create an OwnIdentity and store it.
					identity = new OwnIdentity(this, insertFreenetURI, null, false);
					
					Logger.normal(this, "Restoring not-yet-known identity from Freenet: " + identity);
					
					identity.restoreEdition(edition, null);
					
					// Store the new identity
					identity.storeWithoutCommit();
					initTrustTreeWithoutCommit(identity);
					
					mSubscriptionManager.storeIdentityChangedNotificationWithoutCommit(null, identity);
				}
				
				mFetcher.storeStartFetchCommandWithoutCommit(identity);

				// This function messes with the trust graph manually so it is a good idea to check whether it is intact afterwards.
				assert(computeAllScoresWithoutCommit());
				
				Persistent.checkedCommit(mDB, this);
			}
			catch(RuntimeException e) {
				if(mTrustListImportInProgress) { // We don't execute beginTrustListImport() in all code paths of this function
					abortTrustListImport(e); // Does rollback for us
					throw e;
				} else {
					Persistent.checkedRollbackAndThrow(mDB, this, e);
				}
			}
		}
		}
		}
		}
		
		Logger.normal(this, "restoreOwnIdentity(): Finished.");
	}

	public synchronized void setTrust(String ownTrusterID, String trusteeID, byte value, String comment)
		throws UnknownIdentityException, NumberFormatException, InvalidParameterException {
		
		final OwnIdentity truster = getOwnIdentityByID(ownTrusterID);
		Identity trustee = getIdentityByID(trusteeID);
		
		setTrust(truster, trustee, value, comment);
	}
	
	public synchronized void removeTrust(String ownTrusterID, String trusteeID) throws UnknownIdentityException {
		final OwnIdentity truster = getOwnIdentityByID(ownTrusterID);
		final Identity trustee = getIdentityByID(trusteeID);

		synchronized(mFetcher) {
		synchronized(Persistent.transactionLock(mDB)) {
			try  {
				removeTrustWithoutCommit(truster, trustee);
				Persistent.checkedCommit(mDB, this);
			}
			catch(RuntimeException e) {
				Persistent.checkedRollbackAndThrow(mDB, this, e);
			}
		}
		}
	}
	
	/**
	 * Enables or disables the publishing of the trust list of an {@link OwnIdentity}.
	 * The trust list contains all trust values which the OwnIdentity has assigned to other identities.
	 * 
	 * @see OwnIdentity#setPublishTrustList(boolean)
	 * @param ownIdentityID The {@link Identity.IdentityID} of the {@link OwnIdentity} you want to modify.
	 * @param publishTrustList Whether to publish the trust list. 
	 * @throws UnknownIdentityException If there is no {@link OwnIdentity} with the given {@link Identity.IdentityID}.
	 */
	public synchronized void setPublishTrustList(final String ownIdentityID, final boolean publishTrustList) throws UnknownIdentityException {
		final OwnIdentity identity = getOwnIdentityByID(ownIdentityID);
		final OwnIdentity oldIdentity = identity.clone(); // For the SubscriptionManager
		
		synchronized(mSubscriptionManager) {
		synchronized(Persistent.transactionLock(mDB)) {
			try {
				identity.setPublishTrustList(publishTrustList);
				mSubscriptionManager.storeIdentityChangedNotificationWithoutCommit(oldIdentity, identity);
				identity.storeAndCommit();
			} catch(RuntimeException e) {
				Persistent.checkedRollbackAndThrow(mDB, this, e);
			}
		}
		}
		
		Logger.normal(this, "setPublishTrustList to " + publishTrustList + " for " + identity);
	}
	
	/**
	 * Enables or disables the publishing of {@link IntroductionPuzzle}s for an {@link OwnIdentity}.
	 * 
	 * If publishIntroductionPuzzles==true adds, if false removes:
	 * - the context {@link IntroductionPuzzle.INTRODUCTION_CONTEXT}
	 * - the property {@link IntroductionServer.PUZZLE_COUNT_PROPERTY} with the value {@link IntroductionServer.DEFAULT_PUZZLE_COUNT}
	 * 
	 * @param ownIdentityID The {@link Identity.IdentityID} of the {@link OwnIdentity} you want to modify.
	 * @param publishIntroductionPuzzles Whether to publish introduction puzzles. 
	 * @throws UnknownIdentityException If there is no identity with the given ownIdentityID
	 * @throws InvalidParameterException If {@link OwnIdentity#doesPublishTrustList()} returns false on the selected identity: It doesn't make sense for an identity to allow introduction if it doesn't publish a trust list - the purpose of introduction is to add other identities to your trust list.
	 */
	public synchronized void setPublishIntroductionPuzzles(final String ownIdentityID, final boolean publishIntroductionPuzzles) throws UnknownIdentityException, InvalidParameterException {
		final OwnIdentity identity = getOwnIdentityByID(ownIdentityID);
		final OwnIdentity oldIdentity = identity.clone(); // For the SubscriptionManager
		
		if(!identity.doesPublishTrustList())
			throw new InvalidParameterException("An identity must publish its trust list if it wants to publish introduction puzzles!");
		
		synchronized(mSubscriptionManager) {
		synchronized(Persistent.transactionLock(mDB)) {
			try {
				if(publishIntroductionPuzzles) {
					identity.addContext(IntroductionPuzzle.INTRODUCTION_CONTEXT);
					identity.setProperty(IntroductionServer.PUZZLE_COUNT_PROPERTY, Integer.toString(IntroductionServer.DEFAULT_PUZZLE_COUNT));
				} else {
					identity.removeContext(IntroductionPuzzle.INTRODUCTION_CONTEXT);
					identity.removeProperty(IntroductionServer.PUZZLE_COUNT_PROPERTY);
				}
				
				mSubscriptionManager.storeIdentityChangedNotificationWithoutCommit(oldIdentity, identity);
				identity.storeAndCommit();
			} catch(RuntimeException e){
				Persistent.checkedRollbackAndThrow(mDB, this, e);
			}
		}
		}
		
		Logger.normal(this, "Set publishIntroductionPuzzles to " + true + " for " + identity);		
	}
	
	public synchronized void addContext(String ownIdentityID, String newContext) throws UnknownIdentityException, InvalidParameterException {
		final OwnIdentity identity = getOwnIdentityByID(ownIdentityID);
		final OwnIdentity oldIdentity = identity.clone(); // For the SubscriptionManager
		
		synchronized(mSubscriptionManager) {
		synchronized(Persistent.transactionLock(mDB)) {
			try {
				identity.addContext(newContext);
				mSubscriptionManager.storeIdentityChangedNotificationWithoutCommit(oldIdentity, identity);
				identity.storeAndCommit();
			} catch(RuntimeException e){
				Persistent.checkedRollbackAndThrow(mDB, this, e);
			}
		}
		}

		
		if(logDEBUG) Logger.debug(this, "Added context '" + newContext + "' to identity '" + identity.getNickname() + "'");
	}

	public synchronized void removeContext(String ownIdentityID, String context) throws UnknownIdentityException, InvalidParameterException {
		final OwnIdentity identity = getOwnIdentityByID(ownIdentityID);
		final OwnIdentity oldIdentity = identity.clone(); // For the SubscriptionManager
		
		synchronized(mSubscriptionManager) {
		synchronized(Persistent.transactionLock(mDB)) {
			try {
				identity.removeContext(context);
				mSubscriptionManager.storeIdentityChangedNotificationWithoutCommit(oldIdentity, identity);
				identity.storeAndCommit();
			} catch(RuntimeException e){
				Persistent.checkedRollbackAndThrow(mDB, this, e);
			}
		}
		}
		
		if(logDEBUG) Logger.debug(this, "Removed context '" + context + "' from identity '" + identity.getNickname() + "'");
	}
	
	public synchronized String getProperty(String identityID, String property) throws InvalidParameterException, UnknownIdentityException {
		return getIdentityByID(identityID).getProperty(property);
	}

	public synchronized void setProperty(String ownIdentityID, String property, String value) throws UnknownIdentityException, InvalidParameterException {
		final OwnIdentity identity = getOwnIdentityByID(ownIdentityID);
		final OwnIdentity oldIdentity = identity.clone(); // For the SubscriptionManager
		
		synchronized(mSubscriptionManager) {
		synchronized(Persistent.transactionLock(mDB)) {
			try {
				identity.setProperty(property, value);
				mSubscriptionManager.storeIdentityChangedNotificationWithoutCommit(oldIdentity, identity);
				identity.storeAndCommit();
			} catch(RuntimeException e){
				Persistent.checkedRollbackAndThrow(mDB, this, e);
			}
		}
		}
		
		if(logDEBUG) Logger.debug(this, "Added property '" + property + "=" + value + "' to identity '" + identity.getNickname() + "'");
	}
	
	public synchronized void removeProperty(String ownIdentityID, String property) throws UnknownIdentityException, InvalidParameterException {
		final OwnIdentity identity = getOwnIdentityByID(ownIdentityID);
		final OwnIdentity oldIdentity = identity.clone(); // For the SubscriptionManager
		
		synchronized(mSubscriptionManager) {
		synchronized(Persistent.transactionLock(mDB)) {
			try {
				identity.removeProperty(property);
				mSubscriptionManager.storeIdentityChangedNotificationWithoutCommit(oldIdentity, identity);
				identity.storeAndCommit();
			} catch(RuntimeException e){
				Persistent.checkedRollbackAndThrow(mDB, this, e);
			}
		}
		}
		
		if(logDEBUG) Logger.debug(this, "Removed property '" + property + "' from identity '" + identity.getNickname() + "'");
	}

	public String getVersion() {
		return Version.getMarketingVersion();
	}
	
	public long getRealVersion() {
		return Version.getRealVersion();
	}

	public String getString(String key) {
	    return getBaseL10n().getString(key);
	}
	
	public void setLanguage(LANGUAGE newLanguage) {
        WebOfTrust.l10n = new PluginL10n(this, newLanguage);
        if(logDEBUG) Logger.debug(this, "Set LANGUAGE to: " + newLanguage.isoCode);
	}
	
	public PluginRespirator getPluginRespirator() {
		return mPR;
	}
	
	public ExtObjectContainer getDatabase() {
		return mDB;
	}
	
	public Configuration getConfig() {
		return mConfig;
	}
	
	public SubscriptionManager getSubscriptionManager() {
		return mSubscriptionManager;
	}
	
	public IdentityFetcher getIdentityFetcher() {
		return mFetcher;
	}

	public XMLTransformer getXMLTransformer() {
		return mXMLTransformer;
	}
	
	public IntroductionPuzzleStore getIntroductionPuzzleStore() {
		return mPuzzleStore;
	}

	public IntroductionClient getIntroductionClient() {
		return mIntroductionClient;
	}
	
	protected FCPInterface getFCPInterface() {
		return mFCPInterface;
	}

	public RequestClient getRequestClient() {
		return mRequestClient;
	}

    /**
     * This is where our L10n files are stored.
     * @return Path of our L10n files.
     */
    public String getL10nFilesBasePath() {
        return "plugins/WebOfTrust/l10n/";
    }

    /**
     * This is the mask of our L10n files : lang_en.l10n, lang_de.10n, ...
     * @return Mask of the L10n files.
     */
    public String getL10nFilesMask() {
        return "lang_${lang}.l10n";
    }

    /**
     * Override L10n files are stored on the disk, their names should be explicit
     * we put here the plugin name, and the "override" indication. Plugin L10n
     * override is not implemented in the node yet.
     * @return Mask of the override L10n files.
     */
    public String getL10nOverrideFilesMask() {
        return "WebOfTrust_lang_${lang}.override.l10n";
    }

    /**
     * Get the ClassLoader of this plugin. This is necessary when getting
     * resources inside the plugin's Jar, for example L10n files.
     * @return ClassLoader object
     */
    public ClassLoader getPluginClassLoader() {
        return WebOfTrust.class.getClassLoader();
    }

    /**
     * Access to the current L10n data.
     *
     * @return L10n object.
     */
    public BaseL10n getBaseL10n() {
        return WebOfTrust.l10n.getBase();
    }

    public int getNumberOfFullScoreRecomputations() {
    	return mFullScoreRecomputationCount;
    }
    
    public synchronized double getAverageFullScoreRecomputationTime() {
    	return (double)mFullScoreRecomputationMilliseconds / ((mFullScoreRecomputationCount!= 0 ? mFullScoreRecomputationCount : 1) * 1000); 
    }
    
    public int getNumberOfIncrementalScoreRecomputations() {
    	return mIncrementalScoreRecomputationCount;
    }
    
    public synchronized double getAverageIncrementalScoreRecomputationTime() {
    	return (double)mIncrementalScoreRecomputationMilliseconds / ((mIncrementalScoreRecomputationCount!= 0 ? mIncrementalScoreRecomputationCount : 1) * 1000); 
    }
	
    /**
     * Tests whether two WoT are equal.
     * This is a complex operation in terms of execution time and memory usage and only intended for being used in unit tests.
     */
	public synchronized boolean equals(Object obj) {
		if(obj == this)
			return true;
		
		if(!(obj instanceof WebOfTrust))
			return false;
		
		WebOfTrust other = (WebOfTrust)obj;
		
		synchronized(other) {

		{ // Compare own identities
			final ObjectSet<OwnIdentity> allIdentities = getAllOwnIdentities();
			
			if(allIdentities.size() != other.getAllOwnIdentities().size())
				return false;
			
			for(OwnIdentity identity : allIdentities) {
				try {
					if(!identity.equals(other.getOwnIdentityByID(identity.getID())))
						return false;
				} catch(UnknownIdentityException e) {
					return false;
				}
			}
		}

		{ // Compare identities
			final ObjectSet<Identity> allIdentities = getAllIdentities();
			
			if(allIdentities.size() != other.getAllIdentities().size())
				return false;
			
			for(Identity identity : allIdentities) {
				try {
					if(!identity.equals(other.getIdentityByID(identity.getID())))
						return false;
				} catch(UnknownIdentityException e) {
					return false;
				}
			}
		}
		
		
		{ // Compare trusts
			final ObjectSet<Trust> allTrusts = getAllTrusts();
			
			if(allTrusts.size() != other.getAllTrusts().size())
				return false;
			
			for(Trust trust : allTrusts) {
				try {
					Identity otherTruster = other.getIdentityByID(trust.getTruster().getID());
					Identity otherTrustee = other.getIdentityByID(trust.getTrustee().getID());
					
					if(!trust.equals(other.getTrust(otherTruster, otherTrustee)))
						return false;
				} catch(UnknownIdentityException e) {
					return false;
				} catch(NotTrustedException e) {
					return false;
				}
			}
		}
		
		{ // Compare scores
			final ObjectSet<Score> allScores = getAllScores();
			
			if(allScores.size() != other.getAllScores().size())
				return false;
			
			for(Score score : allScores) {
				try {
					OwnIdentity otherTruster = other.getOwnIdentityByID(score.getTruster().getID());
					Identity otherTrustee = other.getIdentityByID(score.getTrustee().getID());
					
					if(!score.equals(other.getScore(otherTruster, otherTrustee)))
						return false;
				} catch(UnknownIdentityException e) {
					return false;
				} catch(NotInTrustTreeException e) {
					return false;
				}
			}
		}
		
		}
		
		return true;
	}
    
    
}<|MERGE_RESOLUTION|>--- conflicted
+++ resolved
@@ -698,25 +698,7 @@
 		// Take locks of all objects which deal with persistent stuff because we act upon ALL persistent objects.
 		synchronized(mPuzzleStore) {
 		synchronized(mFetcher) {
-<<<<<<< HEAD
 		synchronized(mSubscriptionManager) {
-		deleteDuplicateObjects();
-		deleteOrphanObjects();
-		
-		Logger.debug(this, "Testing database integrity...");
-		
-		final Query q = mDB.query();
-		q.constrain(Persistent.class);
-		
-		boolean result = true;
-		
-		for(final Persistent p : new Persistent.InitializingObjectSet<Persistent>(this, q)) {
-			try {
-				p.startupDatabaseIntegrityTest();
-			} catch(Exception e) {
-				result = false;
-				
-=======
 			deleteDuplicateObjects();
 			deleteOrphanObjects();
 			
@@ -728,7 +710,6 @@
 			boolean result = true;
 			
 			for(final Persistent p : new Persistent.InitializingObjectSet<Persistent>(this, q)) {
->>>>>>> fa1ab789
 				try {
 					p.startupDatabaseIntegrityTest();
 				} catch(Exception e) {
