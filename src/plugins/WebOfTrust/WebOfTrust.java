/* This code is part of WoT, a plugin for Freenet. It is distributed 
 * under the GNU General Public License, version 2 (or at your option
 * any later version). See http://www.gnu.org/ for details of the GPL. */
package plugins.WebOfTrust;

import java.io.File;
import java.io.IOException;
import java.lang.reflect.Field;
import java.net.MalformedURLException;
import java.util.HashMap;
import java.util.HashSet;
import java.util.LinkedList;
import java.util.Random;

import plugins.WebOfTrust.Identity.FetchState;
import plugins.WebOfTrust.Identity.IdentityID;
import plugins.WebOfTrust.Score.ScoreID;
import plugins.WebOfTrust.Trust.TrustID;
import plugins.WebOfTrust.exceptions.DuplicateIdentityException;
import plugins.WebOfTrust.exceptions.DuplicateScoreException;
import plugins.WebOfTrust.exceptions.DuplicateTrustException;
import plugins.WebOfTrust.exceptions.InvalidParameterException;
import plugins.WebOfTrust.exceptions.NotInTrustTreeException;
import plugins.WebOfTrust.exceptions.NotTrustedException;
import plugins.WebOfTrust.exceptions.UnknownIdentityException;
import plugins.WebOfTrust.introduction.IntroductionClient;
import plugins.WebOfTrust.introduction.IntroductionPuzzle;
import plugins.WebOfTrust.introduction.IntroductionPuzzleStore;
import plugins.WebOfTrust.introduction.IntroductionServer;
import plugins.WebOfTrust.introduction.OwnIntroductionPuzzle;
import plugins.WebOfTrust.ui.fcp.FCPInterface;
import plugins.WebOfTrust.ui.web.WebInterface;

import com.db4o.Db4o;
import com.db4o.ObjectContainer;
import com.db4o.ObjectSet;
import com.db4o.defragment.Defragment;
import com.db4o.defragment.DefragmentConfig;
import com.db4o.ext.ExtObjectContainer;
import com.db4o.query.Query;
import com.db4o.reflect.jdk.JdkReflector;

import freenet.keys.FreenetURI;
import freenet.keys.USK;
import freenet.l10n.BaseL10n;
import freenet.l10n.BaseL10n.LANGUAGE;
import freenet.l10n.PluginL10n;
import freenet.node.RequestClient;
import freenet.pluginmanager.FredPlugin;
import freenet.pluginmanager.FredPluginBaseL10n;
import freenet.pluginmanager.FredPluginFCP;
import freenet.pluginmanager.FredPluginL10n;
import freenet.pluginmanager.FredPluginRealVersioned;
import freenet.pluginmanager.FredPluginThreadless;
import freenet.pluginmanager.FredPluginVersioned;
import freenet.pluginmanager.PluginReplySender;
import freenet.pluginmanager.PluginRespirator;
import freenet.support.CurrentTimeUTC;
import freenet.support.Logger;
import freenet.support.Logger.LogLevel;
import freenet.support.SimpleFieldSet;
import freenet.support.SizeUtil;
import freenet.support.api.Bucket;
import freenet.support.io.FileUtil;

/**
 * A web of trust plugin based on Freenet.
 * 
 * @author xor (xor@freenetproject.org), Julien Cornuwel (batosai@freenetproject.org)
 */
public class WebOfTrust implements FredPlugin, FredPluginThreadless, FredPluginFCP, FredPluginVersioned, FredPluginRealVersioned,
	FredPluginL10n, FredPluginBaseL10n {
	
	/* Constants */
	
	public static final boolean FAST_DEBUG_MODE = false;
	
	/** The relative path of the plugin on Freenet's web interface */
	public static final String SELF_URI = "/WebOfTrust";

	/** Package-private method to allow unit tests to bypass some assert()s */
	
	/**
	 * The "name" of this web of trust. It is included in the document name of identity URIs. For an example, see the SEED_IDENTITIES
	 * constant below. The purpose of this constant is to allow anyone to create his own custom web of trust which is completely disconnected
	 * from the "official" web of trust of the Freenet project. It is also used as the session cookie namespace.
	 */
	public static final String WOT_NAME = "WebOfTrust";
	
	public static final String DATABASE_FILENAME =  WOT_NAME + ".db4o"; 
	public static final int DATABASE_FORMAT_VERSION = 2; 
	
	/**
	 * The official seed identities of the WoT plugin: If a newbie wants to download the whole offficial web of trust, he needs at least one
	 * trust list from an identity which is well-connected to the web of trust. To prevent newbies from having to add this identity manually,
	 * the Freenet development team provides a list of seed identities - each of them is one of the developers.
	 */
	private static final String[] SEED_IDENTITIES = new String[] { 
		"USK@QeTBVWTwBldfI-lrF~xf0nqFVDdQoSUghT~PvhyJ1NE,OjEywGD063La2H-IihD7iYtZm3rC0BP6UTvvwyF5Zh4,AQACAAE/WebOfTrust/1344", // xor
		"USK@z9dv7wqsxIBCiFLW7VijMGXD9Gl-EXAqBAwzQ4aq26s,4Uvc~Fjw3i9toGeQuBkDARUV5mF7OTKoAhqOA9LpNdo,AQACAAE/WebOfTrust/1270", // Toad
		"USK@o2~q8EMoBkCNEgzLUL97hLPdddco9ix1oAnEa~VzZtg,X~vTpL2LSyKvwQoYBx~eleI2RF6QzYJpzuenfcKDKBM,AQACAAE/WebOfTrust/9379", // Bombe
		// "USK@cI~w2hrvvyUa1E6PhJ9j5cCoG1xmxSooi7Nez4V2Gd4,A3ArC3rrJBHgAJV~LlwY9kgxM8kUR2pVYXbhGFtid78,AQACAAE/WebOfTrust/19", // TheSeeker. Disabled because he is using LCWoT and it does not support identity introduction ATM.
		"USK@D3MrAR-AVMqKJRjXnpKW2guW9z1mw5GZ9BB15mYVkVc,xgddjFHx2S~5U6PeFkwqO5V~1gZngFLoM-xaoMKSBI8,AQACAAE/WebOfTrust/4959", // zidel
	};

	/* References from the node */
	
	/** The node's interface to connect the plugin with the node, needed for retrieval of all other interfaces */
	private PluginRespirator mPR;	
	
	private static PluginL10n l10n;
	
	/* References from the plugin itself */
	
	/* Database & configuration of the plugin */
	private ExtObjectContainer mDB;
	private Configuration mConfig;
	private IntroductionPuzzleStore mPuzzleStore;
	
	/** Used for exporting identities, identity introductions and introduction puzzles to XML and importing them from XML. */
	private XMLTransformer mXMLTransformer;
	private RequestClient mRequestClient;

	/* Worker objects which actually run the plugin */
	
	/**
	 * Clients can subscribe to certain events such as identity creation, trust changes, etc. with the {@link SubscriptionManager}
	 */
	private SubscriptionManager mSubscriptionManager;
	
	/**
	 * Periodically wakes up and inserts any OwnIdentity which needs to be inserted.
	 */
	private IdentityInserter mInserter;
	
	/**
	 * Fetches identities when it is told to do so by the plugin:
	 * - At startup, all known identities are fetched
	 * - When a new identity is received from a trust list it is fetched
	 * - When a new identity is received by the IntrouductionServer it is fetched
	 * - When an identity is manually added it is also fetched.
	 * - ...
	 */
	private IdentityFetcher mFetcher;
	
	
	/**
	 * Uploads captchas belonging to our own identities which others can solve to get on the trust list of them. Checks whether someone
	 * uploaded solutions for them periodically and adds the new identities if a solution is received. 
	 */
	private IntroductionServer mIntroductionServer;
	
	/**
	 * Downloads captchas which the user can solve to announce his identities on other people's trust lists, provides the interface for
	 * the UI to obtain the captchas and enter solutions. Uploads the solutions if the UI enters them.
	 */
	private IntroductionClient mIntroductionClient;
	
	/* Actual data of the WoT */
	
	private boolean mFullScoreComputationNeeded = false;
	
	private boolean mTrustListImportInProgress = false;
	
	
	/* User interfaces */
	
	private WebInterface mWebInterface;
	private FCPInterface mFCPInterface;
	
	/* Statistics */
	private int mFullScoreRecomputationCount = 0;
	private long mFullScoreRecomputationMilliseconds = 0;
	private int mIncrementalScoreRecomputationCount = 0;
	private long mIncrementalScoreRecomputationMilliseconds = 0;
	
	
	/* These booleans are used for preventing the construction of log-strings if logging is disabled (for saving some cpu cycles) */
	
	private static transient volatile boolean logDEBUG = false;
	private static transient volatile boolean logMINOR = false;
	
	static {
		Logger.registerClass(WebOfTrust.class);
	}

	public void runPlugin(PluginRespirator myPR) {
		try {
			Logger.normal(this, "Web Of Trust plugin version " + Version.getMarketingVersion() + " starting up...");
			
			/* Catpcha generation needs headless mode on linux */
			System.setProperty("java.awt.headless", "true"); 
	
			mPR = myPR;
			
			/* TODO: This can be used for clean copies of the database to get rid of corrupted internal db4o structures. 
			/* We should provide an option on the web interface to run this once during next startup and switch to the cloned database */
			// cloneDatabase(new File(getUserDataDirectory(), DATABASE_FILENAME), new File(getUserDataDirectory(), DATABASE_FILENAME + ".clone"));
			
			mDB = openDatabase(new File(getUserDataDirectory(), DATABASE_FILENAME));
			
			mConfig = getOrCreateConfig();
			if(mConfig.getDatabaseFormatVersion() > WebOfTrust.DATABASE_FORMAT_VERSION)
				throw new RuntimeException("The WoT plugin's database format is newer than the WoT plugin which is being used.");
			
			mSubscriptionManager = new SubscriptionManager(this);
			
			mPuzzleStore = new IntroductionPuzzleStore(this);
			
			upgradeDB(); // Please ensure that no threads are using the IntroductionPuzzleStore / IdentityFetcher while this is executing.
			
			mXMLTransformer = new XMLTransformer(this);
			
			mRequestClient = new RequestClient() {
	
				public boolean persistent() {
					return false;
				}
	
				public void removeFrom(ObjectContainer container) {
					throw new UnsupportedOperationException();
				}

				public boolean realTimeFlag() {
					return false;
				}
				
			};
			
			mInserter = new IdentityInserter(this);
			mFetcher = new IdentityFetcher(this, getPluginRespirator());		
			
			// We only do this if debug logging is enabled since the integrity verification cannot repair anything anyway,
			// if the user does not read his logs there is no need to check the integrity.
			// TODO: Do this once every few startups and notify the user in the web ui if errors are found.
			if(logDEBUG)
				verifyDatabaseIntegrity();
			
			// TODO: Only do this once every few startups once we are certain that score computation does not have any serious bugs.
			verifyAndCorrectStoredScores();
			
			// Database is up now, integrity is checked. We can start to actually do stuff
			
			// TODO: This can be used for doing backups. Implement auto backup, maybe once a week or month
			//backupDatabase(new File(getUserDataDirectory(), DATABASE_FILENAME + ".backup"));

			mSubscriptionManager.start();
			
			
			createSeedIdentities();
			
			Logger.normal(this, "Starting fetches of all identities...");
			synchronized(this) {
			synchronized(mFetcher) {
				for(Identity identity : getAllIdentities()) {
					if(shouldFetchIdentity(identity)) {
						try {
							mFetcher.fetch(identity.getID());
						}
						catch(Exception e) {
							Logger.error(this, "Fetching identity failed!", e);
						}
					}
				}
			}
			}
			
			mInserter.start();

			mIntroductionServer = new IntroductionServer(this, mFetcher);
			mIntroductionServer.start();
			
			mIntroductionClient = new IntroductionClient(this);
			mIntroductionClient.start();

			mWebInterface = new WebInterface(this, SELF_URI);
			mFCPInterface = new FCPInterface(this);
			
			Logger.normal(this, "Web Of Trust plugin starting up completed.");
		}
		catch(RuntimeException e){
			Logger.error(this, "Error during startup", e);
			/* We call it so the database is properly closed */
			terminate();
			
			throw e;
		}
	}
	
	/**
	 * Constructor for being used by the node and unit tests. Does not do anything.
	 */
	public WebOfTrust() {

	}
	
	/**
	 *  Constructor which does not generate an IdentityFetcher, IdentityInster, IntroductionPuzzleStore, user interface, etc.
	 * For use by the unit tests to be able to run WoT without a node.
	 * @param databaseFilename The filename of the database.
	 */
	public WebOfTrust(String databaseFilename) {
		mDB = openDatabase(new File(databaseFilename));
		mConfig = getOrCreateConfig();
		
		if(mConfig.getDatabaseFormatVersion() != WebOfTrust.DATABASE_FORMAT_VERSION)
			throw new RuntimeException("Database format version mismatch. Found: " + mConfig.getDatabaseFormatVersion() + 
					"; expected: " + WebOfTrust.DATABASE_FORMAT_VERSION);
		
		mPuzzleStore = new IntroductionPuzzleStore(this);
		
		mSubscriptionManager = new SubscriptionManager(this);
		
		mFetcher = new IdentityFetcher(this, null);
	}
	
	private File getUserDataDirectory() {
        final File wotDirectory = new File(mPR.getNode().getUserDir(), WOT_NAME);
        
        if(!wotDirectory.exists() && !wotDirectory.mkdir())
        	throw new RuntimeException("Unable to create directory " + wotDirectory);
        
        return wotDirectory;
	}
	
	private com.db4o.config.Configuration getNewDatabaseConfiguration() {
		com.db4o.config.Configuration cfg = Db4o.newConfiguration();
		
		// Required config options:
		cfg.reflectWith(new JdkReflector(getPluginClassLoader()));
		// TODO: Optimization: We do explicit activation everywhere. We could change this to 0 and test whether everything still works.
		// Ideally, we would benchmark both 0 and 1 and make it configurable.
		cfg.activationDepth(1);
		cfg.updateDepth(1); // This must not be changed: We only activate(this, 1) before store(this).
		Logger.normal(this, "Default activation depth: " + cfg.activationDepth());
		cfg.exceptionsOnNotStorable(true);
        // The shutdown hook does auto-commit. We do NOT want auto-commit: if a transaction hasn't commit()ed, it's not safe to commit it.
        cfg.automaticShutDown(false);
        
        // Performance config options:
        cfg.callbacks(false); // We don't use callbacks yet. TODO: Investigate whether we might want to use them
        cfg.classActivationDepthConfigurable(false);
        
        // Registration of indices (also performance)
        
        // ATTENTION: Also update cloneDatabase() when adding new classes!
        @SuppressWarnings("unchecked")
		final Class<? extends Persistent>[] persistentClasses = new Class[] {
        	Configuration.class,
        	Identity.class,
        	OwnIdentity.class,
        	Trust.class,
        	Score.class,
        	IdentityFetcher.IdentityFetcherCommand.class,
        	IdentityFetcher.AbortFetchCommand.class,
        	IdentityFetcher.StartFetchCommand.class,
        	IdentityFetcher.UpdateEditionHintCommand.class,
        	SubscriptionManager.Subscription.class,
        	SubscriptionManager.IdentitiesSubscription.class,
        	SubscriptionManager.ScoresSubscription.class,
        	SubscriptionManager.TrustsSubscription.class,
        	SubscriptionManager.Notification.class,
        	SubscriptionManager.InitialSynchronizationNotification.class,
        	SubscriptionManager.IdentityChangedNotification.class,
        	SubscriptionManager.ScoreChangedNotification.class,
        	SubscriptionManager.TrustChangedNotification.class,
        	IntroductionPuzzle.class,
        	OwnIntroductionPuzzle.class
        };
        
        for(Class<? extends Persistent> clazz : persistentClasses) {
        	boolean classHasIndex = clazz.getAnnotation(Persistent.IndexedClass.class) != null;
        	
        	// TODO: We enable class indexes for all classes to make sure nothing breaks because it is the db4o default, check whether enabling
        	// them only for the classes where we need them does not cause any harm.
        	classHasIndex = true;
        	
        	if(logDEBUG) Logger.debug(this, "Persistent class: " + clazz.getCanonicalName() + "; hasIndex==" + classHasIndex);
        	
        	// TODO: Make very sure that it has no negative side effects if we disable class indices for some classes
        	// Maybe benchmark in comparison to a database which has class indices enabled for ALL classes.
        	cfg.objectClass(clazz).indexed(classHasIndex);
   
        	// Check the class' fields for @IndexedField annotations
        	for(Field field : clazz.getDeclaredFields()) {
        		if(field.getAnnotation(Persistent.IndexedField.class) != null) {
        			if(logDEBUG) Logger.debug(this, "Registering indexed field " + clazz.getCanonicalName() + '.' + field.getName());
        			cfg.objectClass(clazz).objectField(field.getName()).indexed(true);
        		}
        	}
        	
    		// Check whether the class itself has an @IndexedField annotation
    		final Persistent.IndexedField annotation =  clazz.getAnnotation(Persistent.IndexedField.class);
    		if(annotation != null) {
        		for(String fieldName : annotation.names()) {
        			if(logDEBUG) Logger.debug(this, "Registering indexed field " + clazz.getCanonicalName() + '.' + fieldName);
        			cfg.objectClass(clazz).objectField(fieldName).indexed(true);
        		}
    		}
        }
        
        // TODO: We should check whether db4o inherits the indexed attribute to child classes, for example for this one:
        // Unforunately, db4o does not provide any way to query the indexed() property of fields, you can only set it
        // We might figure out whether inheritance works by writing a benchmark.
        
        return cfg;
	}
	
	private synchronized void restoreDatabaseBackup(File databaseFile, File backupFile) throws IOException {
		Logger.warning(this, "Trying to restore database backup: " + backupFile.getAbsolutePath());
		
		if(mDB != null)
			throw new RuntimeException("Database is opened already!");
		
		if(backupFile.exists()) {
			try {
				FileUtil.secureDelete(databaseFile, mPR.getNode().fastWeakRandom);
			} catch(IOException e) {
				Logger.warning(this, "Deleting of the database failed: " + databaseFile.getAbsolutePath());
			}
			
			if(backupFile.renameTo(databaseFile)) {
				Logger.warning(this, "Backup restored!");
			} else {
				throw new IOException("Unable to rename backup file back to database file: " + databaseFile.getAbsolutePath());
			}

		} else {
			throw new IOException("Cannot restore backup, it does not exist!");
		}
	}

	private synchronized void defragmentDatabase(File databaseFile) throws IOException {
		Logger.normal(this, "Defragmenting database ...");
		
		if(mDB != null) 
			throw new RuntimeException("Database is opened already!");
		
		if(mPR == null) {
			Logger.normal(this, "No PluginRespirator found, probably running as unit test, not defragmenting.");
			return;
		}
		
		final Random random = mPR.getNode().fastWeakRandom;
		
		// Open it first, because defrag will throw if it needs to upgrade the file.
		{
			final ObjectContainer database = Db4o.openFile(getNewDatabaseConfiguration(), databaseFile.getAbsolutePath());
			
			// Db4o will throw during defragmentation if new fields were added to classes and we didn't initialize their values on existing
			// objects before defragmenting. So we just don't defragment if the database format version has changed.
			final boolean canDefragment = peekDatabaseFormatVersion(this, database.ext()) == WebOfTrust.DATABASE_FORMAT_VERSION;

			while(!database.close());
			
			if(!canDefragment) {
				Logger.normal(this, "Not defragmenting, database format version changed!");
				return;
			}
			
			if(!databaseFile.exists()) {
				Logger.error(this, "Database file does not exist after openFile: " + databaseFile.getAbsolutePath());
				return;
			}
		}

		final File backupFile = new File(databaseFile.getAbsolutePath() + ".backup");
		
		if(backupFile.exists()) {
			Logger.error(this, "Not defragmenting database: Backup file exists, maybe the node was shot during defrag: " + backupFile.getAbsolutePath());
			return;
		}	

		final File tmpFile = new File(databaseFile.getAbsolutePath() + ".temp");
		FileUtil.secureDelete(tmpFile, random);

		/* As opposed to the default, BTreeIDMapping uses an on-disk file instead of in-memory for mapping IDs. 
		/* Reduces memory usage during defragmentation while being slower.
		/* However as of db4o 7.4.63.11890, it is bugged and prevents defragmentation from succeeding for my database, so we don't use it for now. */
		final DefragmentConfig config = new DefragmentConfig(databaseFile.getAbsolutePath(), 
																backupFile.getAbsolutePath()
															//	,new BTreeIDMapping(tmpFile.getAbsolutePath())
															);
		
		/* Delete classes which are not known to the classloader anymore - We do NOT do this because:
		/* - It is buggy and causes exceptions often as of db4o 7.4.63.11890
		/* - WOT has always had proper database upgrade code (function upgradeDB()) and does not rely on automatic schema evolution.
		/*   If we need to get rid of certain objects we should do it in the database upgrade code, */
		// config.storedClassFilter(new AvailableClassFilter());
		
		config.db4oConfig(getNewDatabaseConfiguration());
		
		try {
			Defragment.defrag(config);
		} catch (Exception e) {
			Logger.error(this, "Defragment failed", e);
			
			try {
				restoreDatabaseBackup(databaseFile, backupFile);
				return;
			} catch(IOException e2) {
				Logger.error(this, "Unable to restore backup", e2);
				throw new IOException(e);
			}
		}

		final long oldSize = backupFile.length();
		final long newSize = databaseFile.length();

		if(newSize <= 0) {
			Logger.error(this, "Defrag produced an empty file! Trying to restore old database file...");
			
			databaseFile.delete();
			try {
				restoreDatabaseBackup(databaseFile, backupFile);
			} catch(IOException e2) {
				Logger.error(this, "Unable to restore backup", e2);
				throw new IOException(e2);
			}
		} else {
			final double change = 100.0 * (((double)(oldSize - newSize)) / ((double)oldSize));
			FileUtil.secureDelete(tmpFile, random);
			FileUtil.secureDelete(backupFile, random);
			Logger.normal(this, "Defragment completed. "+SizeUtil.formatSize(oldSize)+" ("+oldSize+") -> "
					+SizeUtil.formatSize(newSize)+" ("+newSize+") ("+(int)change+"% shrink)");
		}

	}

	
	/**
	 * ATTENTION: This function is duplicated in the Freetalk plugin, please backport any changes.
	 * 
	 * Initializes the plugin's db4o database.
	 */
	private synchronized ExtObjectContainer openDatabase(File file) {
		Logger.normal(this, "Opening database using db4o " + Db4o.version());
		
		if(mDB != null) 
			throw new RuntimeException("Database is opened already!");
		
		try {
			defragmentDatabase(file);
		} catch (IOException e) {
			throw new RuntimeException(e);
		}

		return Db4o.openFile(getNewDatabaseConfiguration(), file.getAbsolutePath()).ext();
	}
	
	/**
	 * ATTENTION: Please ensure that no threads are using the IntroductionPuzzleStore / IdentityFetcher while this is executing.
	 * It doesn't synchronize on the IntroductionPuzzleStore and IdentityFetcher because it assumes that they are not being used yet.
	 * (I didn't upgrade this function to do the locking because it would be much work to test the changes for little benefit)  
	 */
	@SuppressWarnings("deprecation")
	private synchronized void upgradeDB() {
		int databaseVersion = mConfig.getDatabaseFormatVersion();
		
		if(databaseVersion == WebOfTrust.DATABASE_FORMAT_VERSION)
			return;
		
		// Insert upgrade code here. See Freetalk.java for a skeleton.
		
		if(databaseVersion == 1) {
			Logger.normal(this, "Upgrading database version " + databaseVersion);
			
			//synchronized(this) { // Already done at function level
			//synchronized(mPuzzleStore) { // Normally would be needed for deleteWithoutCommit(Identity) but IntroductionClient/Server are not running yet
			//synchronized(mFetcher) { // Normally would be needed for deleteWithoutCommit(Identity) but the IdentityFetcher is not running yet
				synchronized(Persistent.transactionLock(mDB)) {
					try {
						Logger.normal(this, "Generating Score IDs...");
						for(Score score : getAllScores()) {
							score.generateID();
							score.storeWithoutCommit();
						}
						
						Logger.normal(this, "Generating Trust IDs...");
						for(Trust trust : getAllTrusts()) {
							trust.generateID();
							trust.storeWithoutCommit();
						}
						
						Logger.normal(this, "Searching for identities with mixed up insert/request URIs...");
						for(Identity identity : getAllIdentities()) {
							try {
								USK.create(identity.getRequestURI());
							} catch (MalformedURLException e) {
								if(identity instanceof OwnIdentity) {
									Logger.error(this, "Insert URI specified as request URI for OwnIdentity, not correcting the URIs as the insert URI" +
											"might have been published by solving captchas - the identity could be compromised: " + identity);
								} else {
									Logger.error(this, "Insert URI specified as request URI for non-own Identity, deleting: " + identity);
									deleteWithoutCommit(identity);
								}								
							}
						}
						
						mConfig.setDatabaseFormatVersion(++databaseVersion);
						mConfig.storeAndCommit();
						Logger.normal(this, "Upgraded database to version " + databaseVersion);
					} catch(RuntimeException e) {
						Persistent.checkedRollbackAndThrow(mDB, this, e);
					}
				}
			//}			
		}

		if(databaseVersion != WebOfTrust.DATABASE_FORMAT_VERSION)
			throw new RuntimeException("Your database is too outdated to be upgraded automatically, please create a new one by deleting " 
					+ DATABASE_FILENAME + ". Contact the developers if you really need your old data.");
	}
	
	/**
	 * DO NOT USE THIS FUNCTION ON A DATABASE WHICH YOU WANT TO CONTINUE TO USE!
	 * 
	 * Debug function for finding object leaks in the database.
	 * 
	 * - Deletes all identities in the database - This should delete ALL objects in the database.
	 * - Then it checks for whether any objects still exist - those are leaks.
	 */
	private synchronized void checkForDatabaseLeaks() {
		Logger.normal(this, "Checking for database leaks... This will delete all identities!");
		 
		{
			Logger.debug(this, "Checking FetchState leakage...");
			
			final Query query = mDB.query();
			query.constrain(FetchState.class);
			@SuppressWarnings("unchecked")
			ObjectSet<FetchState> result = (ObjectSet<FetchState>)query.execute();
			
			for(FetchState state : result) {
				Logger.debug(this, "Checking " + state);
				
				final Query query2 = mDB.query();
				query2.constrain(Identity.class);
				query.descend("mCurrentEditionFetchState").constrain(state).identity();
				@SuppressWarnings("unchecked")
				ObjectSet<FetchState> result2 = (ObjectSet<FetchState>)query.execute();
				
				switch(result2.size()) {
					case 0:
						Logger.error(this, "Found leaked FetchState!");
						break;
					case 1:
						break;
					default:
						Logger.error(this, "Found re-used FetchState, count: " + result2.size());
						break;
				}
			}
			
			Logger.debug(this, "Finished checking FetchState leakage, amount:" + result.size());
		}
		
		
		Logger.normal(this, "Deleting ALL identities...");
		synchronized(mPuzzleStore) {
		synchronized(mFetcher) {
		synchronized(Persistent.transactionLock(mDB)) {
			try {
				beginTrustListImport();
				for(Identity identity : getAllIdentities()) {
					deleteWithoutCommit(identity);
				}
				finishTrustListImport();
				Persistent.checkedCommit(mDB, this);
			} catch(RuntimeException e) {
				Persistent.checkedRollbackAndThrow(mDB, this, e);
			}
		}
		}
		}
		Logger.normal(this, "Deleting ALL identities finished.");
		
		Query query = mDB.query();
		query.constrain(Object.class);
		@SuppressWarnings("unchecked")
		ObjectSet<Object> result = query.execute();

		for(Object leak : result) {
			Logger.error(this, "Found leaked object: " + leak);
		}
		
		Logger.warning(this, "Finished checking for database leaks. This database is empty now, delete it.");
	}
	
	private synchronized boolean verifyDatabaseIntegrity() {
		deleteDuplicateObjects();
		deleteOrphanObjects();
		
		Logger.debug(this, "Testing database integrity...");
		
		final Query q = mDB.query();
		q.constrain(Persistent.class);
		
		boolean result = true;
		
		for(final Persistent p : new Persistent.InitializingObjectSet<Persistent>(this, q)) {
			try {
				p.startupDatabaseIntegrityTest();
			} catch(Exception e) {
				result = false;
				
				try {
					Logger.error(this, "Integrity test failed for " + p, e);
				} catch(Exception e2) {
					Logger.error(this, "Integrity test failed for Persistent of class " + p.getClass(), e);
					Logger.error(this, "Exception thrown by toString() was:", e2);
				}
			}
		}
		
		Logger.debug(this, "Database integrity test finished.");
		
		return result;
	}
	
	/**
	 * Does not do proper synchronization! Only use it in single-thread-mode during startup.
	 * 
	 * Does a backup of the database using db4o's backup mechanism.
	 * 
	 * This will NOT fix corrupted internal structures of databases - use cloneDatabase if you need to fix your database.
	 */
	private synchronized void backupDatabase(File newDatabase) {
		Logger.normal(this, "Backing up database to " + newDatabase.getAbsolutePath());
		
		if(newDatabase.exists())
			throw new RuntimeException("Target exists already: " + newDatabase.getAbsolutePath());
			
		WebOfTrust backup = null;
		
		boolean success = false;
		
		try {
			mDB.backup(newDatabase.getAbsolutePath());
			
			if(logDEBUG) {
				backup = new WebOfTrust(newDatabase.getAbsolutePath());

				// We do not throw to make the clone mechanism more robust in case it is being used for creating backups
				
				Logger.debug(this, "Checking database integrity of clone...");
				if(backup.verifyDatabaseIntegrity())
					Logger.debug(this, "Checking database integrity of clone finished.");
				else 
					Logger.error(this, "Database integrity check of clone failed!");

				Logger.debug(this, "Checking this.equals(clone)...");
				if(equals(backup))
					Logger.normal(this, "Clone is equal!");
				else
					Logger.error(this, "Clone is not equal!");
			}
			
			success = true;
		} finally {
			if(backup != null)
				backup.terminate();
			
			if(!success)
				newDatabase.delete();
		}
		
		Logger.normal(this, "Backing up database finished.");
	}
	
	/**
	 * Does not do proper synchronization! Only use it in single-thread-mode during startup.
	 * 
	 * Creates a clone of the source database by reading all objects of it into memory and then writing them out to the target database.
	 * Does NOT copy the Configuration, the IntroductionPuzzles or the IdentityFetcher command queue.
	 * 
	 * The difference to backupDatabase is that it does NOT use db4o's backup mechanism, instead it creates the whole database from scratch.
	 * This is useful because the backup mechanism of db4o does nothing but copying the raw file:
	 * It wouldn't fix databases which cannot be defragmented anymore due to internal corruption.
	 * - Databases which were cloned by this function CAN be defragmented even if the original database couldn't.
	 * 
	 * HOWEVER this function uses lots of memory as the whole database is copied into memory.
	 */
	private synchronized void cloneDatabase(File sourceDatabase, File targetDatabase) {
		Logger.normal(this, "Cloning " + sourceDatabase.getAbsolutePath() + " to " + targetDatabase.getAbsolutePath());
		
		if(targetDatabase.exists())
			throw new RuntimeException("Target exists already: " + targetDatabase.getAbsolutePath());
		
		WebOfTrust original = null;
		WebOfTrust clone = null;
		
		boolean success = false;
		
		try {
			original = new WebOfTrust(sourceDatabase.getAbsolutePath());
			
			// We need to copy all objects into memory and then close & unload the source database before writing the objects to the target one.
			// - I tried implementing this function in a way where it directly takes the objects from the source database and stores them
			// in the target database while the source is still open. This did not work: Identity objects disappeared magically, resulting
			// in Trust objects .storeWithoutCommit throwing "Mandatory object not found" on their associated identities.
			
			final HashSet<Identity> allIdentities = new HashSet<Identity>(original.getAllIdentities());
			final HashSet<Trust> allTrusts = new HashSet<Trust>(original.getAllTrusts());
			final HashSet<Score> allScores = new HashSet<Score>(original.getAllScores());
			
			for(Identity identity : allIdentities) {
				identity.checkedActivate(16);
				identity.mWebOfTrust = null;
				identity.mDB = null;
			}
			
			for(Trust trust : allTrusts) {
				trust.checkedActivate(16);
				trust.mWebOfTrust = null;
				trust.mDB = null;
			}
			
			for(Score score : allScores) {
				score.checkedActivate(16);
				score.mWebOfTrust = null;
				score.mDB = null;
			}
			
			original.terminate();
			original = null;
			System.gc();
			
			// Now we write out the in-memory copies ...
			
			clone = new WebOfTrust(targetDatabase.getAbsolutePath());
			
			for(Identity identity : allIdentities) {
				identity.initializeTransient(clone);
				identity.storeWithoutCommit();
			}
			Persistent.checkedCommit(clone.getDatabase(), clone);
			
			for(Trust trust : allTrusts) {
				trust.initializeTransient(clone);
				trust.storeWithoutCommit();
			}
			Persistent.checkedCommit(clone.getDatabase(), clone);
			
			for(Score score : allScores) {
				score.initializeTransient(clone);
				score.storeWithoutCommit();
			}
			Persistent.checkedCommit(clone.getDatabase(), clone);
			
			// And because cloning is a complex operation we do a mandatory database integrity check

			Logger.normal(this, "Checking database integrity of clone...");
			if(clone.verifyDatabaseIntegrity())
				Logger.normal(this, "Checking database integrity of clone finished.");
			else 
				throw new RuntimeException("Database integrity check of clone failed!");
			
			// ... and also test whether the Web Of Trust is equals() to the clone. This does a deep check of all identities, scores & trusts!

			original = new WebOfTrust(sourceDatabase.getAbsolutePath());
				
			Logger.normal(this, "Checking original.equals(clone)...");
			if(original.equals(clone))
				Logger.normal(this, "Clone is equal!");
			else
				throw new RuntimeException("Clone is not equal!");

			success = true;
		} finally {
			if(original != null)
				original.terminate();
			
			if(clone != null)
				clone.terminate();
			
			if(!success)
				targetDatabase.delete();
		}
		
		Logger.normal(this, "Cloning database finished.");
	}
	
	/**
	 * Recomputes the {@link Score} of all identities and checks whether the score which is stored in the database is correct.
	 * Incorrect scores are corrected & stored.
	 * The function is synchronized and does a transaction, no outer synchronization is needed. 
	 */
	protected synchronized void verifyAndCorrectStoredScores() {
		Logger.normal(this, "Veriying all stored scores ...");
		synchronized(Persistent.transactionLock(mDB)) {
			try {
				computeAllScoresWithoutCommit();
				Persistent.checkedCommit(mDB, this);
			} catch(RuntimeException e) {
				Persistent.checkedRollbackAndThrow(mDB, this, e);
			}
		}
		Logger.normal(this, "Veriying all stored scores finished.");
	}
	
	/**
	 * Debug function for deleting duplicate identities etc. which might have been created due to bugs :)
	 */
	private synchronized void deleteDuplicateObjects() {
		synchronized(mPuzzleStore) { // Needed for deleteIdentity()
		synchronized(mFetcher) { // // Needed for deleteIdentity()
		synchronized(Persistent.transactionLock(mDB)) {
		try {
			HashSet<String> deleted = new HashSet<String>();

			if(logDEBUG) Logger.debug(this, "Searching for duplicate identities ...");

			for(Identity identity : getAllIdentities()) {
				Query q = mDB.query();
				q.constrain(Identity.class);
				q.descend("mID").constrain(identity.getID());
				q.constrain(identity).identity().not();
				ObjectSet<Identity> duplicates = new Persistent.InitializingObjectSet<Identity>(this, q);
				for(Identity duplicate : duplicates) {
					if(deleted.contains(duplicate.getID()) == false) {
						Logger.error(duplicate, "Deleting duplicate identity " + duplicate.getRequestURI());
						deleteWithoutCommit(duplicate);
						Persistent.checkedCommit(mDB, this);
					}
				}
				deleted.add(identity.getID());
			}
			Persistent.checkedCommit(mDB, this);
			
			if(logDEBUG) Logger.debug(this, "Finished searching for duplicate identities.");
		}
		catch(RuntimeException e) {
			Persistent.checkedRollback(mDB, this, e);
		}
		}
		}
		}

		synchronized(Persistent.transactionLock(mDB)) {
		try {
		if(logDEBUG) Logger.debug(this, "Searching for duplicate Trust objects ...");

		boolean duplicateTrustFound = false;
		for(OwnIdentity truster : getAllOwnIdentities()) {
			HashSet<String> givenTo = new HashSet<String>();

			for(Trust trust : getGivenTrusts(truster)) {
				if(givenTo.contains(trust.getTrustee().getID()) == false)
					givenTo.add(trust.getTrustee().getID());
				else {
					Logger.error(this, "Deleting duplicate given trust:" + trust);
					removeTrustWithoutCommit(trust);
					duplicateTrustFound = true;
				}
			}
		}
		
		if(duplicateTrustFound) {
			computeAllScoresWithoutCommit();
		}
		
		Persistent.checkedCommit(mDB, this);
		if(logDEBUG) Logger.debug(this, "Finished searching for duplicate trust objects.");
		}
		catch(RuntimeException e) {
			Persistent.checkedRollback(mDB, this, e);
		}
		}
		
		/* TODO: Also delete duplicate score */
	}
	
	/**
	 * Debug function for deleting trusts or scores of which one of the involved partners is missing.
	 */
	private synchronized void deleteOrphanObjects() {
		synchronized(Persistent.transactionLock(mDB)) {
			try {
				boolean orphanTrustFound = false;
				
				Query q = mDB.query();
				q.constrain(Trust.class);
				q.descend("mTruster").constrain(null).identity().or(q.descend("mTrustee").constrain(null).identity());
				ObjectSet<Trust> orphanTrusts = new Persistent.InitializingObjectSet<Trust>(this, q);
				
				for(Trust trust : orphanTrusts) {
					if(trust.getTruster() != null && trust.getTrustee() != null) {
						// TODO: Remove this workaround for the db4o bug as soon as we are sure that it does not happen anymore.
						Logger.error(this, "Db4o bug: constrain(null).identity() did not work for " + trust);
						continue;
					}
					
					Logger.error(trust, "Deleting orphan trust, truster = " + trust.getTruster() + ", trustee = " + trust.getTrustee());
					orphanTrustFound = true;
					trust.deleteWithoutCommit();
					// No need to update subscriptions as the trust is broken anyway.
				}
				
				if(orphanTrustFound) {
					computeAllScoresWithoutCommit();
					Persistent.checkedCommit(mDB, this);
				}
			}
			catch(Exception e) {
				Persistent.checkedRollback(mDB, this, e); 
			}
		}
		
		synchronized(Persistent.transactionLock(mDB)) {
			try {
				boolean orphanScoresFound = false;
				
				Query q = mDB.query();
				q.constrain(Score.class);
				q.descend("mTruster").constrain(null).identity().or(q.descend("mTrustee").constrain(null).identity());
				ObjectSet<Score> orphanScores = new Persistent.InitializingObjectSet<Score>(this, q);
				
				for(Score score : orphanScores) {
					if(score.getTruster() != null && score.getTrustee() != null) {
						// TODO: Remove this workaround for the db4o bug as soon as we are sure that it does not happen anymore.
						Logger.error(this, "Db4o bug: constrain(null).identity() did not work for " + score);
						continue;
					}
					
					Logger.error(score, "Deleting orphan score, truster = " + score.getTruster() + ", trustee = " + score.getTrustee());
					orphanScoresFound = true;
					score.deleteWithoutCommit();
					// No need to update subscriptions as the score is broken anyway.
				}
				
				if(orphanScoresFound) {
					computeAllScoresWithoutCommit();
					Persistent.checkedCommit(mDB, this);
				}
			}
			catch(Exception e) {
				Persistent.checkedRollback(mDB, this, e);
			}
		}
	}
	
	/**
	 * Warning: This function is not synchronized, use it only in single threaded mode.
	 * @return The WOT database format version of the given database. -1 if there is no Configuration stored in it or multiple configurations exist.
	 */
	@SuppressWarnings("deprecation")
	private static int peekDatabaseFormatVersion(WebOfTrust wot, ExtObjectContainer database) {
		final Query query = database.query();
		query.constrain(Configuration.class);
		@SuppressWarnings("unchecked")
		ObjectSet<Configuration> result = (ObjectSet<Configuration>)query.execute(); 
		
		switch(result.size()) {
			case 1: {
				final Configuration config = (Configuration)result.next();
				config.initializeTransient(wot, database);
				// For the HashMaps to stay alive we need to activate to full depth.
				config.checkedActivate(4);
				return config.getDatabaseFormatVersion();
			}
			default:
				return -1;
		}
	}
	
	/**
	 * Loads an existing Config object from the database and adds any missing default values to it, creates and stores a new one if none exists.
	 * @return The config object.
	 */
	private synchronized Configuration getOrCreateConfig() {
		final Query query = mDB.query();
		query.constrain(Configuration.class);
		final ObjectSet<Configuration> result = new Persistent.InitializingObjectSet<Configuration>(this, query);

		switch(result.size()) {
			case 1: {
				final Configuration config = result.next();
				// For the HashMaps to stay alive we need to activate to full depth.
				config.checkedActivate(4);
				config.setDefaultValues(false);
				config.storeAndCommit();
				return config;
			}
			case 0: {
				final Configuration config = new Configuration(this);
				config.initializeTransient(this);
				config.storeAndCommit();
				return config;
			}
			default:
				throw new RuntimeException("Multiple config objects found: " + result.size());
		}
	}
	
	
	/** Capacity is the maximum amount of points an identity can give to an other by trusting it. 
	 * 
	 * Values choice :
	 * Advogato Trust metric recommends that values decrease by rounded 2.5 times.
	 * This makes sense, making the need of 3 N+1 ranked people to overpower
	 * the trust given by a N ranked identity.
	 * 
	 * Number of ranks choice :
	 * When someone creates a fresh identity, he gets the seed identity at
	 * rank 1 and freenet developpers at rank 2. That means that
	 * he will see people that were :
	 * - given 7 trust by freenet devs (rank 2)
	 * - given 17 trust by rank 3
	 * - given 50 trust by rank 4
	 * - given 100 trust by rank 5 and above.
	 * This makes the range small enough to avoid a newbie
	 * to even see spam, and large enough to make him see a reasonnable part
	 * of the community right out-of-the-box.
	 * Of course, as soon as he will start to give trust, he will put more
	 * people at rank 1 and enlarge his WoT.
	 */
	protected static final int capacities[] = {
			100,// Rank 0 : Own identities
			40,	// Rank 1 : Identities directly trusted by ownIdenties
			16, // Rank 2 : Identities trusted by rank 1 identities
			6,	// So on...
			2,
			1	// Every identity above rank 5 can give 1 point
	};			// Identities with negative score have zero capacity
	
	/**
	 * Computes the capacity of a truster. The capacity is a weight function in percent which is used to decide how much
	 * trust points an identity can add to the score of identities which it has assigned trust values to.
	 * The higher the rank of an identity, the less is it's capacity.
	 *
	 * If the rank of the identity is Integer.MAX_VALUE (infinite, this means it has only received negative or 0 trust values from identities with rank >= 0 and less
	 * than infinite) or -1 (this means that it has only received trust values from identities with infinite rank) then its capacity is 0.
	 * 
	 * If the truster has assigned a trust value to the trustee the capacity will be computed only from that trust value:
	 * The decision of the truster should always overpower the view of remote identities.
	 * 
	 * Notice that 0 is included in infinite rank to prevent identities which have only solved introduction puzzles from having a capacity.  
	 *  
	 * @param truster The {@link OwnIdentity} in whose trust tree the capacity shall be computed
	 * @param trustee The {@link Identity} of which the capacity shall be computed. 
	 * @param rank The rank of the identity. The rank is the distance in trust steps from the OwnIdentity which views the web of trust,
	 * 				- its rank is 0, the rank of its trustees is 1 and so on. Must be -1 if the truster has no rank in the tree owners view.
	 */
	protected int computeCapacity(OwnIdentity truster, Identity trustee, int rank) {
		if(truster == trustee)
			return 100;
		 
		try {
			if(getTrust(truster, trustee).getValue() <= 0) { // Security check, if rank computation breaks this will hit.
				assert(rank == Integer.MAX_VALUE);
				return 0;
			}
		} catch(NotTrustedException e) { }
		
		if(rank == -1 || rank == Integer.MAX_VALUE)
			return 0;
		 
		return (rank < capacities.length) ? capacities[rank] : 1;
	}
	
	/**
	 * Reference-implementation of score computation. This means:<br />
	 * - It is not used by the real WoT code because its slow<br />
	 * - It is used by unit tests (and WoT) to check whether the real implementation works<br />
	 * - It is the function which you should read if you want to understand how WoT works.<br />
	 * 
	 * Computes all rank and score values and checks whether the database is correct. If wrong values are found, they are correct.<br />
	 * 
	 * There was a bug in the score computation for a long time which resulted in wrong computation when trust values very removed under certain conditions.<br />
	 * 
	 * Further, rank values are shortest paths and the path-finding algorithm is not executed from the source
	 * to the target upon score computation: It uses the rank of the neighbor nodes to find a shortest path.
	 * Therefore, the algorithm is very vulnerable to bugs since one wrong value will stay in the database
	 * and affect many others. So it is useful to have this function.
	 * 
	 * @return True if all stored scores were correct. False if there were any errors in stored scores.
	 */
	protected synchronized boolean computeAllScoresWithoutCommit() {
		if(logMINOR) Logger.minor(this, "Doing a full computation of all Scores...");
		
		final long beginTime = CurrentTimeUTC.getInMillis();
		
		boolean returnValue = true;
		final ObjectSet<Identity> allIdentities = getAllIdentities();
		
		// Scores are a rating of an identity from the view of an OwnIdentity so we compute them per OwnIdentity.
		for(OwnIdentity treeOwner : getAllOwnIdentities()) {
			// At the end of the loop body, this table will be filled with the ranks of all identities which are visible for treeOwner.
			// An identity is visible if there is a trust chain from the owner to it.
			// The rank is the distance in trust steps from the treeOwner.			
			// So the treeOwner is rank 0, the trustees of the treeOwner are rank 1 and so on.
			final HashMap<Identity, Integer> rankValues = new HashMap<Identity, Integer>(allIdentities.size() * 2);
			
			// Compute the rank values
			{
				// For each identity which is added to rankValues, all its trustees are added to unprocessedTrusters.
				// The inner loop then pulls out one unprocessed identity and computes the rank of its trustees:
				// All trustees which have received positive (> 0) trust will get his rank + 1
				// Trustees with negative trust or 0 trust will get a rank of Integer.MAX_VALUE.
				// Trusters with rank Integer.MAX_VALUE cannot inherit their rank to their trustees so the trustees will get no rank at all.
				// Identities with no rank are considered to be not in the trust tree of the own identity and their score will be null / none.
				//
				// Further, if the treeOwner has assigned a trust value to an identity, the rank decision is done by only considering this trust value:
				// The decision of the own identity shall not be overpowered by the view of the remote identities.
				//
				// The purpose of differentiation between Integer.MAX_VALUE and -1 is:
				// Score objects of identities with rank Integer.MAX_VALUE are kept in the database because WoT will usually "hear" about those identities by seeing
				// them in the trust lists of trusted identities (with 0 or negative trust values). So it must store the trust values to those identities and
				// have a way of telling the user "this identity is not trusted" by keeping a score object of them.
				// Score objects of identities with rank -1 are deleted because they are the trustees of distrusted identities and we will not get to the point where
				// we hear about those identities because the only way of hearing about them is importing a trust list of a identity with Integer.MAX_VALUE rank
				// - and we never import their trust lists. 
				// We include trust values of 0 in the set of rank Integer.MAX_VALUE (instead of only NEGATIVE trust) so that identities which only have solved
				// introduction puzzles cannot inherit their rank to their trustees.
				final LinkedList<Identity> unprocessedTrusters = new LinkedList<Identity>();
				
				// The own identity is the root of the trust tree, it should assign itself a rank of 0 , a capacity of 100 and a symbolic score of Integer.MAX_VALUE
				
				try {
					Score selfScore = getScore(treeOwner, treeOwner);
					
					if(selfScore.getRank() >= 0) { // It can only give it's rank if it has a valid one
						rankValues.put(treeOwner, selfScore.getRank());
						unprocessedTrusters.addLast(treeOwner);
					} else {
						rankValues.put(treeOwner, null);
					}
				} catch(NotInTrustTreeException e) {
					// This only happens in unit tests.
				}
				 
				while(!unprocessedTrusters.isEmpty()) {
					final Identity truster = unprocessedTrusters.removeFirst();
	
					final Integer trusterRank = rankValues.get(truster);
					
					// The truster cannot give his rank to his trustees because he has none (or infinite), they receive no rank at all.
					if(trusterRank == null || trusterRank == Integer.MAX_VALUE) {
						// (Normally this does not happen because we do not enqueue the identities if they have no rank but we check for security)
						continue;
					}
					
					final int trusteeRank = trusterRank + 1;
					
					for(Trust trust : getGivenTrusts(truster)) {
						final Identity trustee = trust.getTrustee();
						final Integer oldTrusteeRank = rankValues.get(trustee);
						
						
						if(oldTrusteeRank == null) { // The trustee was not processed yet
							if(trust.getValue() > 0) {
								rankValues.put(trustee, trusteeRank);
								unprocessedTrusters.addLast(trustee);
							}
							else
								rankValues.put(trustee, Integer.MAX_VALUE);
						} else {
							// Breadth first search will process all rank one identities are processed before any rank two identities, etc.
							assert(oldTrusteeRank == Integer.MAX_VALUE || trusteeRank >= oldTrusteeRank);
							
							if(oldTrusteeRank == Integer.MAX_VALUE) {
								// If we found a rank less than infinite we can overwrite the old rank with this one, but only if the infinite rank was not
								// given by the tree owner.
								try {
									final Trust treeOwnerTrust = getTrust(treeOwner, trustee);
									assert(treeOwnerTrust.getValue() <= 0); // TODO: Is this correct?
								} catch(NotTrustedException e) {
									if(trust.getValue() > 0) {
										rankValues.put(trustee, trusteeRank);
										unprocessedTrusters.addLast(trustee);
									}
								}
							}
						}
					}
				}
			}
			
			// Rank values of all visible identities are computed now.
			// Next step is to compute the scores of all identities
			
			for(Identity target : allIdentities) {
				// The score of an identity is the sum of all weighted trust values it has received.
				// Each trust value is weighted with the capacity of the truster - the capacity decays with increasing rank.
				Integer targetScore;
				final Integer targetRank = rankValues.get(target);
				
				if(targetRank == null) {
					targetScore = null;
				} else {
					// The treeOwner trusts himself.
					if(targetRank == 0) {
						targetScore = Integer.MAX_VALUE;
					}
					else {
						// If the treeOwner has assigned a trust value to the target, it always overrides the "remote" score.
						try {
							targetScore = (int)getTrust(treeOwner, target).getValue();
						} catch(NotTrustedException e) {
							targetScore = 0;
							for(Trust receivedTrust : getReceivedTrusts(target)) {
								final Identity truster = receivedTrust.getTruster();
								final Integer trusterRank = rankValues.get(truster);
								
								// The capacity is a weight function for trust values which are given from an identity:
								// The higher the rank, the less the capacity.
								// If the rank is Integer.MAX_VALUE (infinite) or -1 (no rank at all) the capacity will be 0.
								final int capacity = computeCapacity(treeOwner, truster, trusterRank != null ? trusterRank : -1);
								
								targetScore += (receivedTrust.getValue() * capacity) / 100;
							}
						}
					}
				}
				
				Score newScore = null;
				if(targetScore != null) {
					newScore = new Score(this, treeOwner, target, targetScore, targetRank, computeCapacity(treeOwner, target, targetRank));
				}
				
				boolean needToCheckFetchStatus = false;
				boolean oldShouldFetch = false;
				int oldCapacity = 0;
				
				// Now we have the rank and the score of the target computed and can check whether the database-stored score object is correct.
				try {
					Score currentStoredScore = getScore(treeOwner, target);
					oldCapacity = currentStoredScore.getCapacity();
					
					if(newScore == null) {
						returnValue = false;
						if(!mFullScoreComputationNeeded)
							Logger.error(this, "Correcting wrong score: The identity has no rank and should have no score but score was " + currentStoredScore, new RuntimeException());
						
						needToCheckFetchStatus = true;
						oldShouldFetch = shouldFetchIdentity(target);
						
						currentStoredScore.deleteWithoutCommit();
						mSubscriptionManager.storeScoreChangedNotificationWithoutCommit(currentStoredScore, null);
						
					} else {
						if(!newScore.equals(currentStoredScore)) {
							returnValue = false;
							if(!mFullScoreComputationNeeded)
								Logger.error(this, "Correcting wrong score: Should have been " + newScore + " but was " + currentStoredScore, new RuntimeException());
							
							needToCheckFetchStatus = true;
							oldShouldFetch = shouldFetchIdentity(target);
							
							final Score oldScore = currentStoredScore.clone();
							
							currentStoredScore.setRank(newScore.getRank());
							currentStoredScore.setCapacity(newScore.getCapacity());
							currentStoredScore.setValue(newScore.getScore());

							currentStoredScore.storeWithoutCommit();
							mSubscriptionManager.storeScoreChangedNotificationWithoutCommit(oldScore, currentStoredScore);
						}
					}
				} catch(NotInTrustTreeException e) {
					oldCapacity = 0;
					
					if(newScore != null) {
						returnValue = false;
						if(!mFullScoreComputationNeeded)
							Logger.error(this, "Correcting wrong score: No score was stored for the identity but it should be " + newScore, new RuntimeException());
						
						needToCheckFetchStatus = true;
						oldShouldFetch = shouldFetchIdentity(target);
						
						newScore.storeWithoutCommit();
						mSubscriptionManager.storeScoreChangedNotificationWithoutCommit(null, newScore);
					}
				}
				
				if(needToCheckFetchStatus) {
					// If fetch status changed from false to true, we need to start fetching it
					// If the capacity changed from 0 to positive, we need to refetch the current edition: Identities with capacity 0 cannot
					// cause new identities to be imported from their trust list, capacity > 0 allows this.
					// If the fetch status changed from true to false, we need to stop fetching it
					if((!oldShouldFetch || (oldCapacity == 0 && newScore != null && newScore.getCapacity() > 0)) && shouldFetchIdentity(target) ) {
						if(!oldShouldFetch)
							if(logDEBUG) Logger.debug(this, "Fetch status changed from false to true, refetching " + target);
						else
							if(logDEBUG) Logger.debug(this, "Capacity changed from 0 to " + newScore.getCapacity() + ", refetching" + target);

						target.markForRefetch();
						target.storeWithoutCommit();
						
						// We don't notify clients about this because the WOT fetch state is of little interest to them, they determine theirs from the Score
						// mSubscriptionManager.storeIdentityChangedNotificationWithoutCommit(target);

						mFetcher.storeStartFetchCommandWithoutCommit(target);
					}
					else if(oldShouldFetch && !shouldFetchIdentity(target)) {
						if(logDEBUG) Logger.debug(this, "Fetch status changed from true to false, aborting fetch of " + target);

						mFetcher.storeAbortFetchCommandWithoutCommit(target);
					}
				}
			}
		}
		
		mFullScoreComputationNeeded = false;
		
		++mFullScoreRecomputationCount;
		mFullScoreRecomputationMilliseconds += CurrentTimeUTC.getInMillis() - beginTime;
		
		if(logMINOR) {
			Logger.minor(this, "Full score computation finished. Amount: " + mFullScoreRecomputationCount + "; Avg Time:" + getAverageFullScoreRecomputationTime() + "s");
		}
		
		return returnValue;
	}
	
	private synchronized void createSeedIdentities() {
		synchronized(mSubscriptionManager) {
		for(String seedURI : SEED_IDENTITIES) {
			synchronized(Persistent.transactionLock(mDB)) {
			try { 
				final Identity existingSeed = getIdentityByURI(seedURI);
				final Identity oldExistingSeed = existingSeed.clone(); // For the SubscriptionManager
				
				if(existingSeed instanceof OwnIdentity) {
					final OwnIdentity ownExistingSeed = (OwnIdentity)existingSeed;
					ownExistingSeed.addContext(IntroductionPuzzle.INTRODUCTION_CONTEXT);
					ownExistingSeed.setProperty(IntroductionServer.PUZZLE_COUNT_PROPERTY,
							Integer.toString(IntroductionServer.SEED_IDENTITY_PUZZLE_COUNT));
					
					mSubscriptionManager.storeIdentityChangedNotificationWithoutCommit(oldExistingSeed, ownExistingSeed);
					ownExistingSeed.storeAndCommit();
				}
				else {
					try {
						existingSeed.setEdition(new FreenetURI(seedURI).getEdition());
						mSubscriptionManager.storeIdentityChangedNotificationWithoutCommit(oldExistingSeed, existingSeed);
						existingSeed.storeAndCommit();
					} catch(InvalidParameterException e) {
						/* We already have the latest edition stored */
					}
				}
			}
			catch (UnknownIdentityException uie) {
				try {
					final Identity newSeed = new Identity(this, seedURI, null, true);
					// We have to explicitly set the edition number because the constructor only considers the given edition as a hint.
					newSeed.setEdition(new FreenetURI(seedURI).getEdition());
					newSeed.storeWithoutCommit();
					mSubscriptionManager.storeIdentityChangedNotificationWithoutCommit(null, newSeed);
					Persistent.checkedCommit(mDB, this);
				} catch (Exception e) {
					Persistent.checkedRollback(mDB, this, e);					
				}
			}
			catch (Exception e) {
				Persistent.checkedRollback(mDB, this, e);
			}
			}
		}
		}
	}

	public void terminate() {
		if(logDEBUG) Logger.debug(this, "WoT plugin terminating ...");
		
		/* We use single try/catch blocks so that failure of termination of one service does not prevent termination of the others */
		try {
			if(mWebInterface != null)
				this.mWebInterface.unload();
		}
		catch(Exception e) {
			Logger.error(this, "Error during termination.", e);
		}
		
		try {
			if(mIntroductionClient != null)
				mIntroductionClient.terminate();
		}
		catch(Exception e) {
			Logger.error(this, "Error during termination.", e);
		}
		
		try {
			if(mIntroductionServer != null)
				mIntroductionServer.terminate();
		}
		catch(Exception e) {
			Logger.error(this, "Error during termination.", e);
		}
		
		try {
			if(mInserter != null)
				mInserter.terminate();
		}
		catch(Exception e) {
			Logger.error(this, "Error during termination.", e);
		}
		
		try {
			if(mFetcher != null)
				mFetcher.stop();
		}
		catch(Exception e) {
			Logger.error(this, "Error during termination.", e);
		}
		
		try {
			if(mSubscriptionManager != null)
				mSubscriptionManager.stop();
		} catch(Exception e) {
			Logger.error(this, "Error during termination.", e);
		}	
		
		try {
			if(mDB != null) {
				/* TODO: At 2009-06-15, it does not seem possible to ask db4o for whether a transaction is pending.
				 * If it becomes possible some day, we should check that here, and log an error if there is an uncommitted transaction. 
				 * - All transactions should be committed after obtaining the lock() on the database. */
				synchronized(Persistent.transactionLock(mDB)) {
					System.gc();
					mDB.rollback();
					System.gc(); 
					mDB.close();
				}
			}
		}
		catch(Exception e) {
			Logger.error(this, "Error during termination.", e);
		}

		if(logDEBUG) Logger.debug(this, "WoT plugin terminated.");
	}

	/**
	 * Inherited event handler from FredPluginFCP, handled in <code>class FCPInterface</code>.
	 */
	public void handle(PluginReplySender replysender, SimpleFieldSet params, Bucket data, int accesstype) {
		mFCPInterface.handle(replysender, params, data, accesstype);
	}

	/**
	 * Loads an own or normal identity from the database, querying on its ID.
	 * 
	 * @param id The ID of the identity to load
	 * @return The identity matching the supplied ID.
	 * @throws DuplicateIdentityException if there are more than one identity with this id in the database
	 * @throws UnknownIdentityException if there is no identity with this id in the database
	 */
	public synchronized Identity getIdentityByID(String id) throws UnknownIdentityException {
		final Query query = mDB.query();
		query.constrain(Identity.class);
		query.descend("mID").constrain(id);
		final ObjectSet<Identity> result = new Persistent.InitializingObjectSet<Identity>(this, query);
		
		switch(result.size()) {
			case 1: return result.next();
			case 0: throw new UnknownIdentityException(id);
			default: throw new DuplicateIdentityException(id, result.size());
		}  
	}
	
	/**
	 * Gets an OwnIdentity by its ID.
	 * 
	 * @param id The unique identifier to query an OwnIdentity
	 * @return The requested OwnIdentity
	 * @throws UnknownIdentityException if there is now OwnIdentity with that id
	 */
	public synchronized OwnIdentity getOwnIdentityByID(String id) throws UnknownIdentityException {
		final Query query = mDB.query();
		query.constrain(OwnIdentity.class);
		query.descend("mID").constrain(id);
		final ObjectSet<OwnIdentity> result = new Persistent.InitializingObjectSet<OwnIdentity>(this, query);
		
		switch(result.size()) {
			case 1: return result.next();
			case 0: throw new UnknownIdentityException(id);
			default: throw new DuplicateIdentityException(id, result.size());
		}  
	}

	/**
	 * Loads an identity from the database, querying on its requestURI (a valid {@link FreenetURI})
	 * 
	 * @param uri The requestURI of the identity
	 * @return The identity matching the supplied requestURI
	 * @throws UnknownIdentityException if there is no identity with this id in the database
	 */
	public Identity getIdentityByURI(FreenetURI uri) throws UnknownIdentityException {
		return getIdentityByID(IdentityID.constructAndValidateFromURI(uri).toString());
	}

	/**
	 * Loads an identity from the database, querying on its requestURI (as String)
	 * 
	 * @param uri The requestURI of the identity which will be converted to {@link FreenetURI} 
	 * @return The identity matching the supplied requestURI
	 * @throws UnknownIdentityException if there is no identity with this id in the database
	 * @throws MalformedURLException if the requestURI isn't a valid FreenetURI
	 */
	public Identity getIdentityByURI(String uri) throws UnknownIdentityException, MalformedURLException {
		return getIdentityByURI(new FreenetURI(uri));
	}

	/**
	 * Gets an OwnIdentity by its requestURI (a {@link FreenetURI}).
	 * The OwnIdentity's unique identifier is extracted from the supplied requestURI.
	 * 
	 * @param uri The requestURI of the desired OwnIdentity
	 * @return The requested OwnIdentity
	 * @throws UnknownIdentityException if the OwnIdentity isn't in the database
	 */
	public OwnIdentity getOwnIdentityByURI(FreenetURI uri) throws UnknownIdentityException {
		return getOwnIdentityByID(IdentityID.constructAndValidateFromURI(uri).toString());
	}

	/**
	 * Gets an OwnIdentity by its requestURI (as String).
	 * The given String is converted to {@link FreenetURI} in order to extract a unique id.
	 * 
	 * @param uri The requestURI (as String) of the desired OwnIdentity
	 * @return The requested OwnIdentity
	 * @throws UnknownIdentityException if the OwnIdentity isn't in the database
	 * @throws MalformedURLException if the supplied requestURI is not a valid FreenetURI
	 */
	public OwnIdentity getOwnIdentityByURI(String uri) throws UnknownIdentityException, MalformedURLException {
		return getOwnIdentityByURI(new FreenetURI(uri));
	}
	
	/**
	 * Returns all identities that are in the database
	 * You have to synchronize on this WoT when calling the function and processing the returned list!
	 * 
	 * @return An {@link ObjectSet} containing all identities present in the database 
	 */
	public ObjectSet<Identity> getAllIdentities() {
		final Query query = mDB.query();
		query.constrain(Identity.class);
		return new Persistent.InitializingObjectSet<Identity>(this, query);
	}
	
	public static enum SortOrder {
		ByNicknameAscending,
		ByNicknameDescending,
		ByScoreAscending,
		ByScoreDescending,
		ByLocalTrustAscending,
		ByLocalTrustDescending
	}
	
	/**
	 * Get a filtered and sorted list of identities.
	 * You have to synchronize on this WoT when calling the function and processing the returned list.
	 */
	public ObjectSet<Identity> getAllIdentitiesFilteredAndSorted(OwnIdentity truster, String nickFilter, SortOrder sortInstruction) {
		Query q = mDB.query();
		
		switch(sortInstruction) {
			case ByNicknameAscending:
				q.constrain(Identity.class);
				q.descend("mNickname").orderAscending();
				break;
			case ByNicknameDescending:
				q.constrain(Identity.class);
				q.descend("mNickname").orderDescending();
				break;
			case ByScoreAscending:
				q.constrain(Score.class);
				q.descend("mTruster").constrain(truster).identity();
				q.descend("mValue").orderAscending();
				q = q.descend("mTrustee"); 
				break;
			case ByScoreDescending:
				// TODO: This excludes identities which have no score
				q.constrain(Score.class);
				q.descend("mTruster").constrain(truster).identity();
				q.descend("mValue").orderDescending();
				q = q.descend("mTrustee");
				break;
			case ByLocalTrustAscending:
				q.constrain(Trust.class);
				q.descend("mTruster").constrain(truster).identity();
				q.descend("mValue").orderAscending();
				q = q.descend("mTrustee");
				break;
			case ByLocalTrustDescending:
				// TODO: This excludes untrusted identities.
				q.constrain(Trust.class);
				q.descend("mTruster").constrain(truster).identity();
				q.descend("mValue").orderDescending();
				q = q.descend("mTrustee");
				break;
		}
		
		if(nickFilter != null) {
			nickFilter = nickFilter.trim();
			if(!nickFilter.equals("")) q.descend("mNickname").constrain(nickFilter).like();
		}
		
		return new Persistent.InitializingObjectSet<Identity>(this, q);
	}
	
	/**
	 * Returns all non-own identities that are in the database.
	 * 
	 * You have to synchronize on this WoT when calling the function and processing the returned list!
	 */
	public ObjectSet<Identity> getAllNonOwnIdentities() {
		final Query q = mDB.query();
		q.constrain(Identity.class);
		q.constrain(OwnIdentity.class).not();
		return new Persistent.InitializingObjectSet<Identity>(this, q);
	}
	
	/**
	 * Returns all non-own identities that are in the database, sorted descending by their date of modification, i.e. recently
	 * modified identities will be at the beginning of the list.
	 * 
	 * You have to synchronize on this WoT when calling the function and processing the returned list!
	 * 
	 * Used by the IntroductionClient for fetching puzzles from recently modified identities.
	 */
	public ObjectSet<Identity> getAllNonOwnIdentitiesSortedByModification () {
		final Query q = mDB.query();
		q.constrain(Identity.class);
		q.constrain(OwnIdentity.class).not();
		/* TODO: As soon as identities announce that they were online every day, uncomment the following line */
		/* q.descend("mLastChangedDate").constrain(new Date(CurrentTimeUTC.getInMillis() - 1 * 24 * 60 * 60 * 1000)).greater(); */
		q.descend("mLastFetchedDate").orderDescending();
		return new Persistent.InitializingObjectSet<Identity>(this, q);
	}
	
	/**
	 * Returns all own identities that are in the database
	 * You have to synchronize on this WoT when calling the function and processing the returned list!
	 * 
	 * @return An {@link ObjectSet} containing all identities present in the database.
	 */
	public ObjectSet<OwnIdentity> getAllOwnIdentities() {
		final Query q = mDB.query();
		q.constrain(OwnIdentity.class);
		return new Persistent.InitializingObjectSet<OwnIdentity>(this, q);
	}

	
	/** 
	 * DO NOT USE THIS FUNCTION FOR DELETING OWN IDENTITIES UPON USER REQUEST!
	 * IN FACT BE VERY CAREFUL WHEN USING IT FOR ANYTHING FOR THE FOLLOWING REASONS:
	 * - This function deletes ALL given and received trust values of the given identity. This modifies the trust list of the trusters against their will.
	 * - Especially it might be an information leak if the trust values of other OwnIdentities are deleted!
	 * - If WOT one day is designed to be used by many different users at once, the deletion of other OwnIdentity's trust values would even be corruption.
	 * 
	 * The intended purpose of this function is:
	 * - To specify which objects have to be dealt with when messing with storage of an identity.
	 * - To be able to do database object leakage tests: Many classes have a deleteWithoutCommit function and there are valid usecases for them.
	 *   However, the implementations of those functions might cause leaks by forgetting to delete certain object members.
	 *   If you call this function for ALL identities in a database, EVERYTHING should be deleted and the database SHOULD be empty.
	 *   You then can check whether the database actually IS empty to test for leakage.
	 * 
	 * You have to lock the WebOfTrust, the IntroductionPuzzleStore and the IdentityFetcher before calling this function.
	 */
	private void deleteWithoutCommit(Identity identity) {
		// We want to use beginTrustListImport, finishTrustListImport / abortTrustListImport.
		// If the caller already handles that for us though, we should not call those function again.
		// So we check whether the caller already started an import.
		boolean trustListImportWasInProgress = mTrustListImportInProgress;
		
		try {
			if(!trustListImportWasInProgress)
				beginTrustListImport();
			
			if(logDEBUG) Logger.debug(this, "Deleting identity " + identity + " ...");
			
			if(logDEBUG) Logger.debug(this, "Deleting received scores...");
			for(Score score : getScores(identity)) {
				score.deleteWithoutCommit();
				mSubscriptionManager.storeScoreChangedNotificationWithoutCommit(score, null);
			}

			if(identity instanceof OwnIdentity) {
				if(logDEBUG) Logger.debug(this, "Deleting given scores...");

				for(Score score : getGivenScores((OwnIdentity)identity)) {
					score.deleteWithoutCommit();
					mSubscriptionManager.storeScoreChangedNotificationWithoutCommit(score, null);
				}
			}

			if(logDEBUG) Logger.debug(this, "Deleting received trusts...");
			for(Trust trust : getReceivedTrusts(identity)) {
				trust.deleteWithoutCommit();
				mSubscriptionManager.storeTrustChangedNotificationWithoutCommit(trust, null);
			}

			if(logDEBUG) Logger.debug(this, "Deleting given trusts...");
			for(Trust givenTrust : getGivenTrusts(identity)) {
				givenTrust.deleteWithoutCommit();
				mSubscriptionManager.storeTrustChangedNotificationWithoutCommit(givenTrust, null);
				// We call computeAllScores anyway so we do not use removeTrustWithoutCommit()
			}
			
			mFullScoreComputationNeeded = true; // finishTrustListImport will call computeAllScoresWithoutCommit for us.

			if(logDEBUG) Logger.debug(this, "Deleting associated introduction puzzles ...");
			mPuzzleStore.onIdentityDeletion(identity);
			
			if(logDEBUG) Logger.debug(this, "Storing an abort-fetch-command...");
			
			if(mFetcher != null) { // Can be null if we use this function in upgradeDB()
				mFetcher.storeAbortFetchCommandWithoutCommit(identity);
				// NOTICE:
				// If the fetcher did store a db4o object reference to the identity, we would have to trigger command processing
				// now to prevent leakage of the identity object.
				// But the fetcher does NOT store a db4o object reference to the given identity. It stores its ID as String only.
				// Therefore, it is OK that the fetcher does not immediately process the commands now.
			}
		
			if(logDEBUG) Logger.debug(this, "Deleting the identity...");
			identity.deleteWithoutCommit();

			mSubscriptionManager.storeDeletedIdentityNotificationWithoutCommit(identity);
			
			if(!trustListImportWasInProgress)
				finishTrustListImport();
		}
		catch(RuntimeException e) {
			if(!trustListImportWasInProgress)
				abortTrustListImport(e);
			
			Persistent.checkedRollbackAndThrow(mDB, this, e);
		}
	}

	/**
	 * Gets the score of this identity in a trust tree.
	 * Each {@link OwnIdentity} has its own trust tree.
	 * 
	 * @param truster The owner of the trust tree
	 * @return The {@link Score} of this Identity in the required trust tree
	 * @throws NotInTrustTreeException if this identity is not in the required trust tree 
	 */
	public synchronized Score getScore(final OwnIdentity truster, final Identity trustee) throws NotInTrustTreeException {
		final Query query = mDB.query();
		query.constrain(Score.class);
		query.descend("mID").constrain(new ScoreID(truster, trustee).toString());
		final ObjectSet<Score> result = new Persistent.InitializingObjectSet<Score>(this, query);
		
		switch(result.size()) {
			case 1: 
				final Score score = result.next();
				assert(score.getTruster() == truster);
				assert(score.getTrustee() == trustee);
				return score;
			case 0: throw new NotInTrustTreeException(truster, trustee);
			default: throw new DuplicateScoreException(truster, trustee, result.size());
		}
	}

	/**
	 * Gets a list of all this Identity's Scores.
	 * You have to synchronize on this WoT around the call to this function and the processing of the returned list! 
	 * 
	 * @return An {@link ObjectSet} containing all {@link Score} this Identity has.
	 */
	public ObjectSet<Score> getScores(final Identity identity) {
		final Query query = mDB.query();
		query.constrain(Score.class);
		query.descend("mTrustee").constrain(identity).identity();
		return new Persistent.InitializingObjectSet<Score>(this, query);
	}
	
	/**
	 * Get a list of all scores which the passed own identity has assigned to other identities.
	 * 
	 * You have to synchronize on this WoT around the call to this function and the processing of the returned list! 
	 * @return An {@link ObjectSet} containing all {@link Score} this Identity has given.
	 */
	public ObjectSet<Score> getGivenScores(final OwnIdentity truster) {
		final Query query = mDB.query();
		query.constrain(Score.class);
		query.descend("mTruster").constrain(truster).identity();
		return new Persistent.InitializingObjectSet<Score>(this, query);
	}
	
	/**
	 * Gets the best score this Identity has in existing trust trees.
	 * 
	 * @return the best score this Identity has
	 * @throws NotInTrustTreeException If the identity has no score in any trusttree.
	 */
	public synchronized int getBestScore(final Identity identity) throws NotInTrustTreeException {
		int bestScore = Integer.MIN_VALUE;
		final ObjectSet<Score> scores = getScores(identity);
		
		if(scores.size() == 0)
			throw new NotInTrustTreeException(identity);
		
		// TODO: Cache the best score of an identity as a member variable.
		for(final Score score : scores) 
			bestScore = Math.max(score.getScore(), bestScore);
		
		return bestScore;
	}
	
	/**
	 * Gets the best capacity this identity has in any trust tree.
	 * @throws NotInTrustTreeException If the identity is not in any trust tree. Can be interpreted as capacity 0.
	 */
	public int getBestCapacity(final Identity identity) throws NotInTrustTreeException {
		int bestCapacity = 0;
		final ObjectSet<Score> scores = getScores(identity);
		
		if(scores.size() == 0)
			throw new NotInTrustTreeException(identity);
		
		// TODO: Cache the best score of an identity as a member variable.
		for(final Score score : scores) 
			bestCapacity  = Math.max(score.getCapacity(), bestCapacity);
		
		return bestCapacity;
	}
	
	/**
	 * Get all scores in the database.
	 * You have to synchronize on this WoT when calling the function and processing the returned list!
	 */
	public ObjectSet<Score> getAllScores() {
		final Query query = mDB.query();
		query.constrain(Score.class);
		return new Persistent.InitializingObjectSet<Score>(this, query);
	}
	
	/**
	 * Checks whether the given identity should be downloaded. 
	 * @return Returns true if the identity has any capacity > 0, any score >= 0 or if it is an own identity.
	 */
	public boolean shouldFetchIdentity(final Identity identity) {
		if(identity instanceof OwnIdentity)
			return true;
		
		int bestScore = Integer.MIN_VALUE;
		int bestCapacity = 0;
		final ObjectSet<Score> scores = getScores(identity);
			
		if(scores.size() == 0)
			return false;
			
		// TODO: Cache the best score of an identity as a member variable.
		for(Score score : scores) { 
			bestCapacity  = Math.max(score.getCapacity(), bestCapacity);
			bestScore  = Math.max(score.getScore(), bestScore);
			
			if(bestCapacity > 0 || bestScore >= 0)
				return true;
		}
			
		return false;
	}
	
	/**
	 * Gets non-own Identities matching a specified score criteria.
	 * TODO: Rename to getNonOwnIdentitiesByScore. Or even better: Make it return own identities as well, this will speed up the database query and clients might be ok with it.
	 * You have to synchronize on this WoT when calling the function and processing the returned list!
	 * 
	 * @param truster The owner of the trust tree, null if you want the trusted identities of all owners.
	 * @param select Score criteria, can be > zero, zero or negative. Greater than zero returns all identities with score >= 0, zero with score equal to 0
	 * 		and negative with score < 0. Zero is included in the positive range by convention because solving an introduction puzzle gives you a trust value of 0.
	 * @return an {@link ObjectSet} containing Scores of the identities that match the criteria
	 */
	public ObjectSet<Score> getIdentitiesByScore(final OwnIdentity truster, final int select) {
		final Query query = mDB.query();
		query.constrain(Score.class);
		if(truster != null)
			query.descend("mTruster").constrain(truster).identity();
		query.descend("mTrustee").constrain(OwnIdentity.class).not();
	
		/* We include 0 in the list of identities with positive score because solving captchas gives no points to score */
		
		if(select > 0)
			query.descend("mValue").constrain(0).smaller().not();
		else if(select < 0)
			query.descend("mValue").constrain(0).smaller();
		else 
			query.descend("mValue").constrain(0);

		return  new Persistent.InitializingObjectSet<Score>(this, query);
	}
	
	/**
	 * Gets {@link Trust} from a specified truster to a specified trustee.
	 * 
	 * @param truster The identity that gives trust to this Identity
	 * @param trustee The identity which receives the trust
	 * @return The trust given to the trustee by the specified truster
	 * @throws NotTrustedException if the truster doesn't trust the trustee
	 */
	public synchronized Trust getTrust(final Identity truster, final Identity trustee) throws NotTrustedException, DuplicateTrustException {
		final Query query = mDB.query();
		query.constrain(Trust.class);
		query.descend("mID").constrain(new TrustID(truster, trustee).toString());
		final ObjectSet<Trust> result = new Persistent.InitializingObjectSet<Trust>(this, query);
		
		switch(result.size()) {
			case 1: 
				final Trust trust = result.next();
				assert(trust.getTruster() == truster);
				assert(trust.getTrustee() == trustee);
				return trust;
			case 0: throw new NotTrustedException(truster, trustee);
			default: throw new DuplicateTrustException(truster, trustee, result.size());
		}
	}

	/**
	 * Gets all trusts given by the given truster.
	 * You have to synchronize on this WoT when calling the function and processing the returned list!
	 * 
	 * @return An {@link ObjectSet} containing all {@link Trust} the passed Identity has given.
	 */
	public ObjectSet<Trust> getGivenTrusts(final Identity truster) {
		final Query query = mDB.query();
		query.constrain(Trust.class);
		query.descend("mTruster").constrain(truster).identity();
		return new Persistent.InitializingObjectSet<Trust>(this, query);
	}
	
	/**
	 * Gets all trusts given by the given truster.
	 * The result is sorted descending by the time we last fetched the trusted identity. 
	 * You have to synchronize on this WoT when calling the function and processing the returned list!
	 * 
	 * @return An {@link ObjectSet} containing all {@link Trust} the passed Identity has given.
	 */
	public ObjectSet<Trust> getGivenTrustsSortedDescendingByLastSeen(final Identity truster) {
		final Query query = mDB.query();
		query.constrain(Trust.class);
		query.descend("mTruster").constrain(truster).identity();
		query.descend("mTrustee").descend("mLastFetchedDate").orderDescending();
		
		return new Persistent.InitializingObjectSet<Trust>(this, query);
	}
	
	/**
	 * Gets given trust values of an identity matching a specified trust value criteria.
	 * You have to synchronize on this WoT when calling the function and processing the returned list!
	 * 
	 * @param truster The identity which given the trust values.
	 * @param select Trust value criteria, can be > zero, zero or negative. Greater than zero returns all trust values >= 0, zero returns trust values equal to 0.
	 * 		Negative returns trust values < 0. Zero is included in the positive range by convention because solving an introduction puzzle gives you a value of 0.
	 * @return an {@link ObjectSet} containing received trust values that match the criteria.
	 */
	public ObjectSet<Trust> getGivenTrusts(final Identity truster, final int select) {
		final Query query = mDB.query();
		query.constrain(Trust.class);
		query.descend("mTruster").constrain(truster).identity();
	
		/* We include 0 in the list of identities with positive trust because solving captchas gives 0 trust */
		
		if(select > 0)
			query.descend("mValue").constrain(0).smaller().not();
		else if(select < 0 )
			query.descend("mValue").constrain(0).smaller();
		else 
			query.descend("mValue").constrain(0);

		return new Persistent.InitializingObjectSet<Trust>(this, query);
	}
	/**
	 * Gets all trusts given by the given truster in a trust list with a different edition than the passed in one.
	 * You have to synchronize on this WoT when calling the function and processing the returned list!
	 */
	protected ObjectSet<Trust> getGivenTrustsOfDifferentEdition(final Identity truster, final long edition) {
		final Query q = mDB.query();
		q.constrain(Trust.class);
		q.descend("mTruster").constrain(truster).identity();
		q.descend("mTrusterTrustListEdition").constrain(edition).not();
		return new Persistent.InitializingObjectSet<Trust>(this, q);
	}

	/**
	 * Gets all trusts received by the given trustee.
	 * You have to synchronize on this WoT when calling the function and processing the returned list!
	 * 
	 * @return An {@link ObjectSet} containing all {@link Trust} the passed Identity has received.
	 */
	public ObjectSet<Trust> getReceivedTrusts(final Identity trustee) {
		final Query query = mDB.query();
		query.constrain(Trust.class);
		query.descend("mTrustee").constrain(trustee).identity();
		return new Persistent.InitializingObjectSet<Trust>(this, query);
	}
	
	/**
	 * Gets received trust values of an identity matching a specified trust value criteria.
	 * You have to synchronize on this WoT when calling the function and processing the returned list!
	 * 
	 * @param trustee The identity which has received the trust values.
	 * @param select Trust value criteria, can be > zero, zero or negative. Greater than zero returns all trust values >= 0, zero returns trust values equal to 0.
	 * 		Negative returns trust values < 0. Zero is included in the positive range by convention because solving an introduction puzzle gives you a value of 0.
	 * @return an {@link ObjectSet} containing received trust values that match the criteria.
	 */
	public ObjectSet<Trust> getReceivedTrusts(final Identity trustee, final int select) {		
		final Query query = mDB.query();
		query.constrain(Trust.class);
		query.descend("mTrustee").constrain(trustee).identity();
	
		/* We include 0 in the list of identities with positive trust because solving captchas gives 0 trust */
		
		if(select > 0)
			query.descend("mValue").constrain(0).smaller().not();
		else if(select < 0 )
			query.descend("mValue").constrain(0).smaller();
		else 
			query.descend("mValue").constrain(0);

		return new Persistent.InitializingObjectSet<Trust>(this, query);
	}
	
	/**
	 * Gets all trusts.
	 * You have to synchronize on this WoT when calling the function and processing the returned list!
	 * 
	 * @return An {@link ObjectSet} containing all {@link Trust} the passed Identity has received.
	 */
	public ObjectSet<Trust> getAllTrusts() {
		final Query query = mDB.query();
		query.constrain(Trust.class);
		return new Persistent.InitializingObjectSet<Trust>(this, query); 
	}
	
	/**
	 * Gives some {@link Trust} to another Identity.
	 * It creates or updates an existing Trust object and make the trustee compute its {@link Score}.
	 * 
	 * This function does neither lock the database nor commit the transaction. You have to surround it with
	 * synchronized(WebOfTrust.this) {
	 * synchronized(Persistent.transactionLock(mDB)) {
	 *     try { ... setTrustWithoutCommit(...); mDB.commit(); }
	 *     catch(RuntimeException e) { System.gc(); mDB.rollback(); throw e; }
	 * }
	 * }
	 * 
	 * @param truster The Identity that gives the trust
	 * @param trustee The Identity that receives the trust
	 * @param newValue Numeric value of the trust
	 * @param newComment A comment to explain the given value
	 * @throws InvalidParameterException if a given parameter isn't valid, see {@link Trust} for details on accepted values.
	 */
	protected void setTrustWithoutCommit(Identity truster, Identity trustee, byte newValue, String newComment)
		throws InvalidParameterException {
		
		try { // Check if we are updating an existing trust value
			final Trust trust = getTrust(truster, trustee);
			final Trust oldTrust = trust.clone();
			trust.trusterEditionUpdated();
			trust.setComment(newComment);
			trust.storeWithoutCommit();

			if(trust.getValue() != newValue) {
				trust.setValue(newValue);
				trust.storeWithoutCommit();
				mSubscriptionManager.storeTrustChangedNotificationWithoutCommit(oldTrust, trust);
				if(logDEBUG) Logger.debug(this, "Updated trust value ("+ trust +"), now updating Score.");
				updateScoresWithoutCommit(oldTrust, trust);
			}
		} catch (NotTrustedException e) {
			final Trust trust = new Trust(this, truster, trustee, newValue, newComment);
			trust.storeWithoutCommit();
			mSubscriptionManager.storeTrustChangedNotificationWithoutCommit(null, trust);
			if(logDEBUG) Logger.debug(this, "New trust value ("+ trust +"), now updating Score.");
			updateScoresWithoutCommit(null, trust);
		} 

		truster.updated();
		truster.storeWithoutCommit();
		
		// TODO: Mabye notify clients about this. IMHO it would create too much notifications on trust list import so we don't.
		// As soon as we have notification-coalescing we might do it.
		// mSubscriptionManager.storeIdentityChangedNotificationWithoutCommit(truster);
	}
	
	/**
	 * Only for being used by WoT internally and by unit tests!
	 */
	synchronized void setTrust(OwnIdentity truster, Identity trustee, byte newValue, String newComment)
		throws InvalidParameterException {
		
		synchronized(Persistent.transactionLock(mDB)) {
			try {
				setTrustWithoutCommit(truster, trustee, newValue, newComment);
				Persistent.checkedCommit(mDB, this);
			}
			catch(RuntimeException e) {
				Persistent.checkedRollbackAndThrow(mDB, this, e);
			}
		}
	}
	
	protected synchronized void removeTrust(OwnIdentity truster, Identity trustee) {
		synchronized(Persistent.transactionLock(mDB)) {
			try  {
				removeTrustWithoutCommit(truster, trustee);
				Persistent.checkedCommit(mDB, this);
			}
			catch(RuntimeException e) {
				Persistent.checkedRollbackAndThrow(mDB, this, e);
			}
		}
	}
	
	/**
	 * Deletes a trust object.
	 * 
	 * This function does neither lock the database nor commit the transaction. You have to surround it with
	 * synchronized(Persistent.transactionLock(mDB)) {
	 *     try { ... removeTrustWithoutCommit(...); mDB.commit(); }
	 *     catch(RuntimeException e) { System.gc(); mDB.rollback(); throw e; }
	 * }
	 * 
	 * @param truster
	 * @param trustee
	 */
	protected synchronized void removeTrustWithoutCommit(OwnIdentity truster, Identity trustee) {
			try {
				try {
					removeTrustWithoutCommit(getTrust(truster, trustee));
				} catch (NotTrustedException e) {
					Logger.error(this, "Cannot remove trust - there is none - from " + truster.getNickname() + " to "
						+ trustee.getNickname());
				} 
			}
			catch(RuntimeException e) {
				Persistent.checkedRollbackAndThrow(mDB, this, e);
			}
	}
	
	/**
	 * 
	 * This function does neither lock the database nor commit the transaction. You have to surround it with
	 * synchronized(Persistent.transactionLock(mDB)) {
	 *     try { ... setTrustWithoutCommit(...); mDB.commit(); }
	 *     catch(RuntimeException e) { System.gc(); mDB.rollback(); throw e; }
	 * }
	 * 
	 */
	protected synchronized void removeTrustWithoutCommit(Trust trust) {
		trust.deleteWithoutCommit();
		mSubscriptionManager.storeTrustChangedNotificationWithoutCommit(trust, null);
		updateScoresWithoutCommit(trust, null);
	}

	/**
	 * Initializes this OwnIdentity's trust tree without commiting the transaction. 
	 * Meaning : It creates a Score object for this OwnIdentity in its own trust so it can give trust to other Identities. 
	 * 
	 * The score will have a rank of 0, a capacity of 100 (= 100 percent) and a score value of Integer.MAX_VALUE.
	 * 
	 * This function does neither lock the database nor commit the transaction. You have to surround it with
	 * synchronized(Persistent.transactionLock(mDB)) {
	 *     try { ... initTrustTreeWithoutCommit(...); mDB.commit(); }
	 *     catch(RuntimeException e) { System.gc(); mDB.rollback(); throw e; }
	 * }
	 *  
	 * @throws DuplicateScoreException if there already is more than one Score for this identity (should never happen)
	 */
	private synchronized void initTrustTreeWithoutCommit(OwnIdentity identity) throws DuplicateScoreException {
		try {
			getScore(identity, identity);
			Logger.error(this, "initTrustTreeWithoutCommit called even though there is already one for " + identity);
			return;
		} catch (NotInTrustTreeException e) {
			final Score score = new Score(this, identity, identity, Integer.MAX_VALUE, 0, 100);
			score.storeWithoutCommit();
			mSubscriptionManager.storeScoreChangedNotificationWithoutCommit(null, score);
		}
	}

	/**
	 * Computes the trustee's Score value according to the trusts it has received and the capacity of its trusters in the specified
	 * trust tree.
	 * 
	 * @param truster The OwnIdentity that owns the trust tree
	 * @param trustee The identity for which the score shall be computed.
	 * @return The new Score of the identity. Integer.MAX_VALUE if the trustee is equal to the truster.
	 * @throws DuplicateScoreException if there already exist more than one {@link Score} objects for the trustee (should never happen)
	 */
	private synchronized int computeScoreValue(OwnIdentity truster, Identity trustee) throws DuplicateScoreException {
		if(trustee == truster)
			return Integer.MAX_VALUE;
		
		int value = 0;
		
		try {
			return getTrust(truster, trustee).getValue();
		}
		catch(NotTrustedException e) { }
		
		for(Trust trust : getReceivedTrusts(trustee)) {
			try {
				final Score trusterScore = getScore(truster, trust.getTruster());
				value += ( trust.getValue() * trusterScore.getCapacity() ) / 100;
			} catch (NotInTrustTreeException e) {}
		}
		return value;
	}
	
	/**
	 * Computes the trustees's rank in the trust tree of the truster.
	 * It gets its best ranked non-zero-capacity truster's rank, plus one.
	 * If it has only received negative trust values from identities which have a non-zero-capacity it gets a rank of Integer.MAX_VALUE (infinite).
	 * If it has only received trust values from identities with rank of Integer.MAX_VALUE it gets a rank of -1.
	 * 
	 * If the tree owner has assigned a trust value to the identity, the rank computation is only done from that value because the score decisions of the
	 * tree owner are always absolute (if you distrust someone, the remote identities should not be allowed to overpower your decision).
	 * 
	 * The purpose of differentiation between Integer.MAX_VALUE and -1 is:
	 * Score objects of identities with rank Integer.MAX_VALUE are kept in the database because WoT will usually "hear" about those identities by seeing them
	 * in the trust lists of trusted identities (with negative trust values). So it must store the trust values to those identities and have a way of telling the
	 * user "this identity is not trusted" by keeping a score object of them.
	 * Score objects of identities with rank -1 are deleted because they are the trustees of distrusted identities and we will not get to the point where we
	 * hear about those identities because the only way of hearing about them is downloading a trust list of a identity with Integer.MAX_VALUE rank - and
	 * we never download their trust lists. 
	 * 
	 * Notice that 0 is included in infinite rank to prevent identities which have only solved introduction puzzles from having a capacity.
	 * 
	 * @param truster The OwnIdentity that owns the trust tree
	 * @return The new Rank if this Identity
	 * @throws DuplicateScoreException if there already exist more than one {@link Score} objects for the trustee (should never happen)
	 */
	private synchronized int computeRank(OwnIdentity truster, Identity trustee) throws DuplicateScoreException {
		if(trustee == truster)
			return 0;
		
		int rank = -1;
		
		try {
			Trust treeOwnerTrust = getTrust(truster, trustee);
			
			if(treeOwnerTrust.getValue() > 0)
				return 1;
			else
				return Integer.MAX_VALUE;
		} catch(NotTrustedException e) { }
		
		for(Trust trust : getReceivedTrusts(trustee)) {
			try {
				Score score = getScore(truster, trust.getTruster());

				if(score.getCapacity() != 0) { // If the truster has no capacity, he can't give his rank
					// A truster only gives his rank to a trustee if he has assigned a strictly positive trust value
					if(trust.getValue() > 0 ) {
						// We give the rank to the trustee if it is better than its current rank or he has no rank yet. 
						if(rank == -1 || score.getRank() < rank)  
							rank = score.getRank();						
					} else {
						// If the trustee has no rank yet we give him an infinite rank. because he is distrusted by the truster.
						if(rank == -1)
							rank = Integer.MAX_VALUE;
					}
				}
			} catch (NotInTrustTreeException e) {}
		}
		
		if(rank == -1)
			return -1;
		else if(rank == Integer.MAX_VALUE)
			return Integer.MAX_VALUE;
		else
			return rank+1;
	}
	
	/**
	 * Begins the import of a trust list. This sets a flag on this WoT which signals that the import of a trust list is in progress.
	 * This speeds up setTrust/removeTrust as the score calculation is only performed when endTrustListImport is called.
	 * 
	 * You MUST synchronize on this WoT around beginTrustListImport, abortTrustListImport and finishTrustListImport!
	 * You MUST create a database transaction by synchronizing on Persistent.transactionLock(db).
	 */
	protected void beginTrustListImport() {
		if(logMINOR) Logger.minor(this, "beginTrustListImport()");
		
		if(mTrustListImportInProgress) {
			abortTrustListImport(new RuntimeException("There was already a trust list import in progress!"));
			mFullScoreComputationNeeded = true;
			computeAllScoresWithoutCommit();
			assert(mFullScoreComputationNeeded == false);
		}
		
		mTrustListImportInProgress = true;
		assert(!mFullScoreComputationNeeded);
		assert(computeAllScoresWithoutCommit()); // The database is intact before the import
	}
	
	/**
	 * See {@link beginTrustListImport} for an explanation of the purpose of this function.
	 * 
	 * Aborts the import of a trust list and rolls back the current transaction.
	 * 
	 * @param e The exception which triggered the abort. Will be logged to the Freenet log file.
	 * @param logLevel The {@link LogLevel} to use when logging the abort to the Freenet log file.
	 */
	protected void abortTrustListImport(Exception e, LogLevel logLevel) {
		if(logMINOR) Logger.minor(this, "abortTrustListImport()");
		
		assert(mTrustListImportInProgress);
		mTrustListImportInProgress = false;
		mFullScoreComputationNeeded = false;
		Persistent.checkedRollback(mDB, this, e, logLevel);
		assert(computeAllScoresWithoutCommit()); // Test rollback.
	}
	
	/**
	 * See {@link beginTrustListImport} for an explanation of the purpose of this function.
	 * 
	 * Aborts the import of a trust list and rolls back the current transaction.
	 * 
	 * @param e The exception which triggered the abort. Will be logged to the Freenet log file with log level {@link LogLevel.ERROR}
	 */
	protected void abortTrustListImport(Exception e) {
		abortTrustListImport(e, Logger.LogLevel.ERROR);
	}
	
	/**
	 * See {@link beginTrustListImport} for an explanation of the purpose of this function.
	 * 
	 * Finishes the import of the current trust list and clears the "trust list 
	 * 
	 * Does NOT commit the transaction, you must do this.
	 */
	protected void finishTrustListImport() {
		if(logMINOR) Logger.minor(this, "finishTrustListImport()");
		
		if(!mTrustListImportInProgress) {
			Logger.error(this, "There was no trust list import in progress!");
			return;
		}
		
		if(mFullScoreComputationNeeded) {
			computeAllScoresWithoutCommit();
			assert(!mFullScoreComputationNeeded); // It properly clears the flag
			assert(computeAllScoresWithoutCommit()); // computeAllScoresWithoutCommit() is stable
		}
		else
			assert(computeAllScoresWithoutCommit()); // Verify whether updateScoresWithoutCommit worked.
		
		mTrustListImportInProgress = false;
	}
	
	/**
	 * Updates all trust trees which are affected by the given modified score.
	 * For understanding how score calculation works you should first read {@link computeAllScores
	 * 
	 * This function does neither lock the database nor commit the transaction. You have to surround it with
	 * synchronized(Persistent.transactionLock(mDB)) {
	 *     try { ... updateScoreWithoutCommit(...); mDB.commit(); }
	 *     catch(RuntimeException e) { System.gc(); mDB.rollback(); throw e; }
	 * }
	 * 
	 */
	private synchronized void updateScoresWithoutCommit(final Trust oldTrust, final Trust newTrust) {
		if(logMINOR) Logger.minor(this, "Doing an incremental computation of all Scores...");
		
		final long beginTime = CurrentTimeUTC.getInMillis();
		// We only include the time measurement if we actually do something.
		// If we figure out that a full score recomputation is needed just by looking at the initial parameters, the measurement won't be included.
		boolean includeMeasurement = false;
		
		final boolean trustWasCreated = (oldTrust == null);
		final boolean trustWasDeleted = (newTrust == null);
		final boolean trustWasModified = !trustWasCreated && !trustWasDeleted;
		
		if(trustWasCreated && trustWasDeleted)
			throw new NullPointerException("No old/new trust specified.");
		
		if(trustWasModified && oldTrust.getTruster() != newTrust.getTruster())
			throw new IllegalArgumentException("oldTrust has different truster, oldTrust:" + oldTrust + "; newTrust: " + newTrust);
		
		if(trustWasModified && oldTrust.getTrustee() != newTrust.getTrustee())
			throw new IllegalArgumentException("oldTrust has different trustee, oldTrust:" + oldTrust + "; newTrust: " + newTrust);
		
		// We cannot iteratively REMOVE an inherited rank from the trustees because we don't know whether there is a circle in the trust values
		// which would make the current identity get its old rank back via the circle: computeRank searches the trusters of an identity for the best
		// rank, if we remove the rank from an identity, all its trustees will have a better rank and if one of them trusts the original identity
		// then this function would run into an infinite loop. Decreasing or incrementing an existing rank is possible with this function because
		// the rank received from the trustees will always be higher (that is exactly 1 more) than this identities rank.
		if(trustWasDeleted) { 
			mFullScoreComputationNeeded = true;
		}

		if(!mFullScoreComputationNeeded && (trustWasCreated || trustWasModified)) {
			includeMeasurement = true; 
			
			for(OwnIdentity treeOwner : getAllOwnIdentities()) {
				try {
					// Throws to abort the update of the trustee's score: If the truster has no rank or capacity in the tree owner's view then we don't need to update the trustee's score.
					if(getScore(treeOwner, newTrust.getTruster()).getCapacity() == 0)
						continue;
				} catch(NotInTrustTreeException e) {
					continue;
				}
				
				// See explanation above "We cannot iteratively REMOVE an inherited rank..."
				if(trustWasModified && oldTrust.getValue() > 0 && newTrust.getValue() <= 0) {
					mFullScoreComputationNeeded = true;
					break;
				}
				
				final LinkedList<Trust> unprocessedEdges = new LinkedList<Trust>();
				unprocessedEdges.add(newTrust);

				while(!unprocessedEdges.isEmpty()) {
					final Trust trust = unprocessedEdges.removeFirst();
					final Identity trustee = trust.getTrustee();
					
					if(trustee == treeOwner)
						continue;

					Score currentStoredTrusteeScore;

					boolean scoreExistedBefore;
					
					try {
						currentStoredTrusteeScore = getScore(treeOwner, trustee);
						scoreExistedBefore = true;
					} catch(NotInTrustTreeException e) {
						scoreExistedBefore = false;
						currentStoredTrusteeScore = new Score(this, treeOwner, trustee, 0, -1, 0);
					}
					
					final Score oldScore = currentStoredTrusteeScore.clone();
					boolean oldShouldFetch = shouldFetchIdentity(trustee);
					
					final int newScoreValue = computeScoreValue(treeOwner, trustee); 
					final int newRank = computeRank(treeOwner, trustee);
					final int newCapacity = computeCapacity(treeOwner, trustee, newRank);
					final Score newScore = new Score(this, treeOwner, trustee, newScoreValue, newRank, newCapacity);

					// Normally we couldn't detect the following two cases due to circular trust values. However, if an own identity assigns a trust value,
					// the rank and capacity are always computed based on the trust value of the own identity so we must also check this here:

					if((oldScore.getRank() >= 0 && oldScore.getRank() < Integer.MAX_VALUE) // It had an inheritable rank
							&& (newScore.getRank() == -1 || newScore.getRank() == Integer.MAX_VALUE)) { // It has no inheritable rank anymore
						mFullScoreComputationNeeded = true;
						break;
					}
					
					if(oldScore.getCapacity() > 0 && newScore.getCapacity() == 0) {
						mFullScoreComputationNeeded = true;
						break;
					}
					
					// We are OK to update it now. We must not update the values of the stored score object before determining whether we need
					// a full score computation - the full computation needs the old values of the object.
					
					currentStoredTrusteeScore.setValue(newScore.getScore());
					currentStoredTrusteeScore.setRank(newScore.getRank());
					currentStoredTrusteeScore.setCapacity(newScore.getCapacity());
					
					// Identities should not get into the queue if they have no rank, see the large if() about 20 lines below
					assert(currentStoredTrusteeScore.getRank() >= 0); 
					
					if(currentStoredTrusteeScore.getRank() >= 0) {
						currentStoredTrusteeScore.storeWithoutCommit();
						mSubscriptionManager.storeScoreChangedNotificationWithoutCommit(scoreExistedBefore ? oldScore : null, currentStoredTrusteeScore);
					}
					
					// If fetch status changed from false to true, we need to start fetching it
					// If the capacity changed from 0 to positive, we need to refetch the current edition: Identities with capacity 0 cannot
					// cause new identities to be imported from their trust list, capacity > 0 allows this.
					// If the fetch status changed from true to false, we need to stop fetching it
					if((!oldShouldFetch || (oldScore.getCapacity()== 0 && newScore.getCapacity() > 0)) && shouldFetchIdentity(trustee)) { 
						if(!oldShouldFetch)
							if(logDEBUG) Logger.debug(this, "Fetch status changed from false to true, refetching " + trustee);
						else
							if(logDEBUG) Logger.debug(this, "Capacity changed from 0 to " + newScore.getCapacity() + ", refetching" + trustee);

						trustee.markForRefetch();
						trustee.storeWithoutCommit();
						
						// We don't notify clients about this because the WOT fetch state is of little interest to them, they determine theirs from the Score
						// mSubscriptionManager.storeIdentityChangedNotificationWithoutCommit(trustee);

						mFetcher.storeStartFetchCommandWithoutCommit(trustee);
					}
					else if(oldShouldFetch && !shouldFetchIdentity(trustee)) {
						if(logDEBUG) Logger.debug(this, "Fetch status changed from true to false, aborting fetch of " + trustee);

						mFetcher.storeAbortFetchCommandWithoutCommit(trustee);
					}
					
					// If the rank or capacity changed then the trustees might be affected because the could have inherited theirs
					if(oldScore.getRank() != newScore.getRank() || oldScore.getCapacity() != newScore.getCapacity()) {
						// If this identity has no capacity or no rank then it cannot affect its trustees:
						// (- If it had none and it has none now then there is none which can be inherited, this is obvious)
						// - If it had one before and it was removed, this algorithm will have aborted already because a full computation is needed
						if(newScore.getCapacity() > 0 || (newScore.getRank() >= 0 && newScore.getRank() < Integer.MAX_VALUE)) {
							// We need to update the trustees of trustee
							for(Trust givenTrust : getGivenTrusts(trustee)) {
								unprocessedEdges.add(givenTrust);
							}
						}
					}
				}
				
				if(mFullScoreComputationNeeded)
					break;
			}
		}	
		
		if(includeMeasurement) {
			++mIncrementalScoreRecomputationCount;
			mIncrementalScoreRecomputationMilliseconds += CurrentTimeUTC.getInMillis() - beginTime;
		}
		
		if(logMINOR) {
			final String time = includeMeasurement ?
							("Stats: Amount: " + mIncrementalScoreRecomputationCount + "; Avg Time:" + getAverageIncrementalScoreRecomputationTime() + "s")
							: ("Time not measured: Computation was aborted before doing anything.");
			
			if(!mFullScoreComputationNeeded)
				Logger.minor(this, "Incremental computation of all Scores finished. " + time);
			else
				Logger.minor(this, "Incremental computation of all Scores not possible, full computation is needed. " + time);
		}
		
		if(!mTrustListImportInProgress) {
			if(mFullScoreComputationNeeded) {
				// TODO: Optimization: This uses very much CPU and memory. Write a partial computation function...
				// TODO: Optimization: While we do not have a partial computation function, we could at least optimize computeAllScores to NOT
				// keep all objects in memory etc.
				computeAllScoresWithoutCommit();
				assert(computeAllScoresWithoutCommit()); // computeAllScoresWithoutCommit is stable
			} else {
				assert(computeAllScoresWithoutCommit()); // This function worked correctly.
			}
		} else { // a trust list import is in progress
			// We not do the following here because it would cause too much CPU usage during debugging: Trust lists are large and therefore 
			// updateScoresWithoutCommit is called often during import of a single trust list
			// assert(computeAllScoresWithoutCommit());
		}
	}

	
	/* Client interface functions */
	
	public synchronized Identity addIdentity(String requestURI) throws MalformedURLException, InvalidParameterException {
		try {
			getIdentityByURI(requestURI);
			throw new InvalidParameterException("We already have this identity");
		}
		catch(UnknownIdentityException e) {
<<<<<<< HEAD
			synchronized(Persistent.transactionLock(mDB)) {
			try {
			identity = new Identity(this, requestURI, null, false);
			identity.storeWithoutCommit();
			mSubscriptionManager.storeNewIdentityNotificationWithoutCommit(identity);
			Persistent.checkedCommit(mDB, this);
=======
			final Identity identity = new Identity(this, requestURI, null, false);
			identity.storeAndCommit();
>>>>>>> a927840e
			if(logDEBUG) Logger.debug(this, "Created identity " + identity);
			} catch(RuntimeException e2) {
				Persistent.checkedRollbackAndThrow(mDB, this, e2);
				identity = null; // Will not be executed, needed to make the compiler happy. 
			}
			}

			// The identity hasn't received a trust value. Therefore, there is no reason to fetch it and we don't notify the IdentityFetcher.
			// TODO: Document this function and the UI which uses is to warn the user that the identity won't be fetched without trust.
			
			return identity;
		}
	}
	
	public OwnIdentity createOwnIdentity(String nickName, boolean publishTrustList, String context)
		throws MalformedURLException, InvalidParameterException {
		
		FreenetURI[] keypair = getPluginRespirator().getHLSimpleClient().generateKeyPair(WOT_NAME);
		return createOwnIdentity(keypair[0], nickName, publishTrustList, context);
	}

	/**
	 * @param context A context with which you want to use the identity. Null if you want to add it later.
	 */
	public synchronized OwnIdentity createOwnIdentity(FreenetURI insertURI, String nickName,
			boolean publishTrustList, String context) throws MalformedURLException, InvalidParameterException {
		
		synchronized(Persistent.transactionLock(mDB)) {
			OwnIdentity identity;
			
			try {
				identity = getOwnIdentityByURI(insertURI);
				throw new InvalidParameterException("The URI you specified is already used by the own identity " +
						identity.getNickname() + ".");
			}
			catch(UnknownIdentityException uie) {
				identity = new OwnIdentity(this, insertURI, nickName, publishTrustList);
				
				if(context != null)
					identity.addContext(context);
				
				if(publishTrustList) {
					identity.addContext(IntroductionPuzzle.INTRODUCTION_CONTEXT); /* TODO: make configureable */
					identity.setProperty(IntroductionServer.PUZZLE_COUNT_PROPERTY, Integer.toString(IntroductionServer.DEFAULT_PUZZLE_COUNT));
				}
				
				try {
					identity.storeWithoutCommit();
					mSubscriptionManager.storeNewIdentityNotificationWithoutCommit(identity);
					initTrustTreeWithoutCommit(identity);
					
					beginTrustListImport();

					// Incremental score computation has proven to be very very slow when creating identities so we just schedule a full computation.
					mFullScoreComputationNeeded = true;
					
					for(String seedURI : SEED_IDENTITIES) {
						try {
							setTrustWithoutCommit(identity, getIdentityByURI(seedURI), (byte)100, "Automatically assigned trust to a seed identity.");
						} catch(UnknownIdentityException e) {
							Logger.error(this, "SHOULD NOT HAPPEN: Seed identity not known: " + e);
						}
					}
					
					finishTrustListImport();
					Persistent.checkedCommit(mDB, this);
					
					if(mIntroductionClient != null)
						mIntroductionClient.nextIteration(); // This will make it fetch more introduction puzzles.
					
					if(logDEBUG) Logger.debug(this, "Successfully created a new OwnIdentity (" + identity.getNickname() + ")");
					return identity;
				}
				catch(RuntimeException e) {
					abortTrustListImport(e); // Rolls back for us
					throw e; // Satisfy the compiler
				}
			}
		}
	}
	
	/**
	 * This "deletes" an {@link OwnIdentity} by replacing it with an {@link Identity}.
	 * 
	 * The {@link OwnIdentity} is not deleted because this would be a security issue:
	 * If other {@link OwnIdentity}s have assigned a trust value to it, the trust value would be gone if there is no {@link Identity} object to be the target
	 * 
	 * @param id The {@link Identity.IdentityID} of the identity.
	 * @throws UnknownIdentityException If there is no {@link OwnIdentity} with the given ID. Also thrown if a non-own identity exists with the given ID.
	 */
	public synchronized void deleteOwnIdentity(String id) throws UnknownIdentityException {
		Logger.normal(this, "deleteOwnIdentity(): Starting... ");
		
		synchronized(mPuzzleStore) {
		synchronized(mFetcher) {
		synchronized(Persistent.transactionLock(mDB)) {
			final OwnIdentity oldIdentity = getOwnIdentityByID(id);
			
			try {
				Logger.normal(this, "Deleting an OwnIdentity by converting it to a non-own Identity: " + oldIdentity);

				// We don't need any score computations to happen (explanation will follow below) so we don't need the following: 
				/* beginTrustListImport(); */

				// This function messes with the score graph manually so it is a good idea to check whether it is intact before and afterwards.
				assert(computeAllScoresWithoutCommit());

				final Identity newIdentity;
				
				try {
					newIdentity = new Identity(this, oldIdentity.getRequestURI(), oldIdentity.getNickname(), oldIdentity.doesPublishTrustList());
				} catch(MalformedURLException e) { // The data was taken from the OwnIdentity so this shouldn't happen
					throw new RuntimeException(e);
				} catch (InvalidParameterException e) { // The data was taken from the OwnIdentity so this shouldn't happen
					throw new RuntimeException(e);
				}
				
				newIdentity.setContexts(oldIdentity.getContexts());
				newIdentity.setProperties(oldIdentity.getProperties());
				
				try {
					newIdentity.setEdition(oldIdentity.getEdition());
				} catch (InvalidParameterException e) { // The data was taken from old identity so this shouldn't happen
					throw new RuntimeException(e);
				}
				
				// In theory we do not need to re-fetch the current trust list edition:
				// The trust list of an own identity is always stored completely in the database, i.e. all trustees exist.
				// HOWEVER if the user had used the restoreOwnIdentity feature and then used this function, it might be the case that
				// the current edition of the old OwndIdentity was not fetched yet.
				// So we set the fetch state to FetchState.Fetched if the oldIdentity's fetch state was like that as well.
				if(oldIdentity.getCurrentEditionFetchState() == FetchState.Fetched) {
					newIdentity.onFetched(oldIdentity.getLastFetchedDate());
				}
				// An else to set the fetch state to FetchState.NotFetched is not necessary, newIdentity.setEdition() did that already.

				newIdentity.storeWithoutCommit();

				// Copy all received trusts.
				// We don't have to modify them because they are user-assigned values and the assignment
				// of the user does not change just because the type of the identity changes.
				for(Trust oldReceivedTrust : getReceivedTrusts(oldIdentity)) {
					Trust newReceivedTrust;
					try {
						newReceivedTrust = new Trust(this, oldReceivedTrust.getTruster(), newIdentity,
								oldReceivedTrust.getValue(), oldReceivedTrust.getComment());
					} catch (InvalidParameterException e) { // The data was taken from the old Trust so this shouldn't happen
						throw new RuntimeException(e);
					}

					// The following assert() cannot be added because it would always fail:
					// It would implicitly trigger oldIdentity.equals(identity) which is not the case:
					// Certain member values such as the edition might not be equal.
					/* assert(newReceivedTrust.equals(oldReceivedTrust)); */

					oldReceivedTrust.deleteWithoutCommit();
					newReceivedTrust.storeWithoutCommit();
				}

				assert(getReceivedTrusts(oldIdentity).size() == 0);

				// Copy all received scores.
				// We don't have to modify them because the rating of the identity from the perspective of a
				// different own identity should NOT be dependent upon whether it is an own identity or not.
				for(Score oldScore : getScores(oldIdentity)) {
					Score newScore = new Score(this, oldScore.getTruster(), newIdentity, oldScore.getScore(),
							oldScore.getRank(), oldScore.getCapacity());

					// The following assert() cannot be added because it would always fail:
					// It would implicitly trigger oldIdentity.equals(identity) which is not the case:
					// Certain member values such as the edition might not be equal.
					/* assert(newScore.equals(oldScore)); */

					oldScore.deleteWithoutCommit();
					newScore.storeWithoutCommit();
				}

				assert(getScores(oldIdentity).size() == 0);

				// Delete all given scores:
				// Non-own identities do not assign scores to other identities so we can just delete them.
				for(Score oldScore : getGivenScores(oldIdentity)) {
					final Identity trustee = oldScore.getTrustee();
					final boolean oldShouldFetchTrustee = shouldFetchIdentity(trustee);
					
					oldScore.deleteWithoutCommit();
					
					// If the OwnIdentity which we are converting was the only source of trust to the trustee
					// of this Score value, the should-fetch state of the trustee might change to false.
					if(oldShouldFetchTrustee && shouldFetchIdentity(trustee) == false) {
						mFetcher.storeAbortFetchCommandWithoutCommit(trustee);
					}
				}
				
				assert(getGivenScores(oldIdentity).size() == 0);

				// Copy all given trusts:
				// We don't have to use the removeTrust/setTrust functions because the score graph does not need updating:
				// - To the rating of the converted identity in the score graphs of other own identities it is irrelevant
				//   whether it is an own identity or not. The rating should never depend on whether it is an own identity!
				// - Non-own identities do not have a score graph. So the score graph of the converted identity is deleted
				//   completely and therefore it does not need to be updated.
				for(Trust oldGivenTrust : getGivenTrusts(oldIdentity)) {
					Trust newGivenTrust;
					try {
						newGivenTrust = new Trust(this, newIdentity, oldGivenTrust.getTrustee(),
								oldGivenTrust.getValue(), oldGivenTrust.getComment());
					} catch (InvalidParameterException e) { // The data was taken from the old Trust so this shouldn't happen
						throw new RuntimeException(e);
					}

					// The following assert() cannot be added because it would always fail:
					// It would implicitly trigger oldIdentity.equals(identity) which is not the case:
					// Certain member values such as the edition might not be equal.
					/* assert(newGivenTrust.equals(oldGivenTrust)); */

					oldGivenTrust.deleteWithoutCommit();
					newGivenTrust.storeWithoutCommit();
				}

				mPuzzleStore.onIdentityDeletion(oldIdentity);
				mFetcher.storeAbortFetchCommandWithoutCommit(oldIdentity);
				// NOTICE:
				// If the fetcher did store a db4o object reference to the identity, we would have to trigger command processing
				// now to prevent leakage of the identity object.
				// But the fetcher does NOT store a db4o object reference to the given identity. It stores its ID as String only.
				// Therefore, it is OK that the fetcher does not immediately process the commands now.

				oldIdentity.deleteWithoutCommit();

				mFetcher.storeStartFetchCommandWithoutCommit(newIdentity);

				// This function messes with the score graph manually so it is a good idea to check whether it is intact before and afterwards.
				assert(computeAllScoresWithoutCommit());

				Persistent.checkedCommit(mDB, this);
			}
			catch(RuntimeException e) {
				Persistent.checkedRollbackAndThrow(mDB, this, e);
			}
		}
		}
		}
		
		Logger.normal(this, "deleteOwnIdentity(): Finished.");
	}

	/**
	 * NOTICE: When changing this function, please also take care of {@link OwnIdentity.isRestoreInProgress()}
	 */
	public synchronized void restoreOwnIdentity(FreenetURI insertFreenetURI) throws MalformedURLException, InvalidParameterException {
		Logger.normal(this, "restoreOwnIdentity(): Starting... ");
		
		OwnIdentity identity;
		
		synchronized(mPuzzleStore) {
		synchronized(mFetcher) {
		synchronized(Persistent.transactionLock(mDB)) {
			try {
				long edition = 0;
				
				try {
					edition = Math.max(edition, insertFreenetURI.getEdition());
				} catch(IllegalStateException e) {
					// The user supplied URI did not have an edition specified
				}
				
				try { // Try replacing an existing non-own version of the identity with an OwnIdentity
					Identity oldIdentity = getIdentityByURI(insertFreenetURI);
					
					if(oldIdentity instanceof OwnIdentity)
						throw new InvalidParameterException("There is already an own identity with the given URI pair.");
					
					Logger.normal(this, "Restoring an already known identity from Freenet: " + oldIdentity);
					
					// Normally, one would expect beginTrustListImport() to happen close to the actual trust list changes later on in this function.
					// But beginTrustListImport() contains an assert(computeAllScoresWithoutCommit()) and that call to the score computation reference
					// implementation will fail if two identities with the same ID exist.
					// This would be the case later on - we cannot delete the non-own version of the OwnIdentity before we modified the trust graph
					// but we must also store the own version to be able to modify the trust graph.
					beginTrustListImport();
					
					// We already have fetched this identity as a stranger's one. We need to update the database.
					identity = new OwnIdentity(this, insertFreenetURI, oldIdentity.getNickname(), oldIdentity.doesPublishTrustList());
					
					/* We re-fetch the most recent edition to make sure all trustees are imported */
					edition = Math.max(edition, oldIdentity.getEdition());
					identity.restoreEdition(edition, oldIdentity.getLastFetchedDate());
				
					identity.setContexts(oldIdentity.getContexts());
					identity.setProperties(oldIdentity.getProperties());
					
					identity.storeWithoutCommit();
					initTrustTreeWithoutCommit(identity);
	
					// Copy all received trusts.
					// We don't have to modify them because they are user-assigned values and the assignment
					// of the user does not change just because the type of the identity changes.
					for(Trust oldReceivedTrust : getReceivedTrusts(oldIdentity)) {
						Trust newReceivedTrust = new Trust(this, oldReceivedTrust.getTruster(), identity,
								oldReceivedTrust.getValue(), oldReceivedTrust.getComment());
						
						// The following assert() cannot be added because it would always fail:
						// It would implicitly trigger oldIdentity.equals(identity) which is not the case:
						// Certain member values such as the edition might not be equal.
						/* assert(newReceivedTrust.equals(oldReceivedTrust)); */
						
						oldReceivedTrust.deleteWithoutCommit();
						newReceivedTrust.storeWithoutCommit();
					}
					
					assert(getReceivedTrusts(oldIdentity).size() == 0);
		
					// Copy all received scores.
					// We don't have to modify them because the rating of the identity from the perspective of a
					// different own identity should NOT be dependent upon whether it is an own identity or not.
					for(Score oldScore : getScores(oldIdentity)) {
						Score newScore = new Score(this, oldScore.getTruster(), identity, oldScore.getScore(),
								oldScore.getRank(), oldScore.getCapacity());
						
						// The following assert() cannot be added because it would always fail:
						// It would implicitly trigger oldIdentity.equals(identity) which is not the case:
						// Certain member values such as the edition might not be equal.
						/* assert(newScore.equals(oldScore)); */
						
						oldScore.deleteWithoutCommit();
						newScore.storeWithoutCommit();
						
						// Nothing has changed about the actual score so we do not notify.
						// mSubscriptionManager.storeScoreChangedNotificationWithoutCommit(oldScore, newScore);
					}
					
					assert(getScores(oldIdentity).size() == 0);
					
					// What we do NOT have to deal with is the given scores of the old identity:
					// Given scores do NOT exist for non-own identities, so there are no old ones to update.
					// Of cause there WILL be scores because it is an own identity now.
					// They will be created automatically when updating the given trusts
					// - so thats what we will do now.
					
					// Update all given trusts
					for(Trust givenTrust : getGivenTrusts(oldIdentity)) {
						// TODO: Instead of using the regular removeTrustWithoutCommit on all trust values, we could:
						// - manually delete the old Trust objects from the database
						// - manually store the new trust objects
						// - Realize that only the trust graph of the restored identity needs to be updated and write an optimized version
						// of setTrustWithoutCommit which deals with that.
						// But before we do that, we should first do the existing possible optimization of removeTrustWithoutCommit:
						// To get rid of removeTrustWithoutCommit always triggering a FULL score recomputation and instead make
						// it only update the parts of the trust graph which are affected.
						// Maybe the optimized version is fast enough that we don't have to do the optimization which this TODO suggests.
						removeTrustWithoutCommit(givenTrust);
						setTrustWithoutCommit(identity, givenTrust.getTrustee(), givenTrust.getValue(), givenTrust.getComment());
					}
					
					// We do not call finishTrustListImport() now: It might trigger execution of computeAllScoresWithoutCommit
					// which would re-create scores of the old identity. We later call it AFTER deleting the old identity.
					/* finishTrustListImport(); */
		
					mPuzzleStore.onIdentityDeletion(oldIdentity);
					mFetcher.storeAbortFetchCommandWithoutCommit(oldIdentity);
					// NOTICE:
					// If the fetcher did store a db4o object reference to the identity, we would have to trigger command processing
					// now to prevent leakage of the identity object.
					// But the fetcher does NOT store a db4o object reference to the given identity. It stores its ID as String only.
					// Therefore, it is OK that the fetcher does not immediately process the commands now.
					
					oldIdentity.deleteWithoutCommit();
					
					finishTrustListImport();
				} catch (UnknownIdentityException e) { // The identity did NOT exist as non-own identity yet so we can just create an OwnIdentity and store it.
					identity = new OwnIdentity(this, insertFreenetURI, null, false);
					
					Logger.normal(this, "Restoring not-yet-known identity from Freenet: " + identity);
					
					identity.restoreEdition(edition, null);
					
					// Store the new identity
					identity.storeWithoutCommit();
					initTrustTreeWithoutCommit(identity);
				}
				
				mFetcher.storeStartFetchCommandWithoutCommit(identity);
				mSubscriptionManager.storeIdentityChangedNotificationWithoutCommit(identity);

				// This function messes with the trust graph manually so it is a good idea to check whether it is intact afterwards.
				assert(computeAllScoresWithoutCommit());
				
				Persistent.checkedCommit(mDB, this);
			}
			catch(RuntimeException e) {
				abortTrustListImport(e);
				Persistent.checkedRollbackAndThrow(mDB, this, e);
			}
		}
		}
		}
		
		Logger.normal(this, "restoreOwnIdentity(): Finished.");
	}

	public synchronized void setTrust(String ownTrusterID, String trusteeID, byte value, String comment)
		throws UnknownIdentityException, NumberFormatException, InvalidParameterException {
		
		final OwnIdentity truster = getOwnIdentityByID(ownTrusterID);
		Identity trustee = getIdentityByID(trusteeID);
		
		setTrust(truster, trustee, value, comment);
	}
	
	public synchronized void removeTrust(String ownTrusterID, String trusteeID) throws UnknownIdentityException {
		final OwnIdentity truster = getOwnIdentityByID(ownTrusterID);
		final Identity trustee = getIdentityByID(trusteeID);

		removeTrust(truster, trustee);
	}
	
	/**
	 * Enables or disables the publishing of the trust list of an {@link OwnIdentity}.
	 * The trust list contains all trust values which the OwnIdentity has assigned to other identities.
	 * 
	 * @see OwnIdentity#setPublishTrustList(boolean)
	 * @param ownIdentityID The {@link Identity.IdentityID} of the {@link OwnIdentity} you want to modify.
	 * @param publishTrustList Whether to publish the trust list. 
	 * @throws UnknownIdentityException If there is no {@link OwnIdentity} with the given {@link Identity.IdentityID}.
	 */
	public synchronized void setPublishTrustList(final String ownIdentityID, final boolean publishTrustList) throws UnknownIdentityException {
		final OwnIdentity identity = getOwnIdentityByID(ownIdentityID);
		final OwnIdentity oldIdentity = identity.clone(); // For the SubscriptionManager
		
		synchronized(mSubscriptionManager) {
		synchronized(Persistent.transactionLock(mDB)) {
			try {
				identity.setPublishTrustList(publishTrustList);
				mSubscriptionManager.storeIdentityChangedNotificationWithoutCommit(oldIdentity, identity);
				identity.storeAndCommit();
			} catch(RuntimeException e) {
				Persistent.checkedRollbackAndThrow(mDB, this, e);
			}
		}
		}
		
		Logger.normal(this, "setPublishTrustList to " + publishTrustList + " for " + identity);
	}
	
	/**
	 * Enables or disables the publishing of {@link IntroductionPuzzle}s for an {@link OwnIdentity}.
	 * 
	 * If publishIntroductionPuzzles==true adds, if false removes:
	 * - the context {@link IntroductionPuzzle.INTRODUCTION_CONTEXT}
	 * - the property {@link IntroductionServer.PUZZLE_COUNT_PROPERTY} with the value {@link IntroductionServer.DEFAULT_PUZZLE_COUNT}
	 * 
	 * @param ownIdentityID The {@link Identity.IdentityID} of the {@link OwnIdentity} you want to modify.
	 * @param publishIntroductionPuzzles Whether to publish introduction puzzles. 
	 * @throws UnknownIdentityException If there is no identity with the given ownIdentityID
	 * @throws InvalidParameterException If {@link OwnIdentity#doesPublishTrustList()} returns false on the selected identity: It doesn't make sense for an identity to allow introduction if it doesn't publish a trust list - the purpose of introduction is to add other identities to your trust list.
	 */
	public synchronized void setPublishIntroductionPuzzles(final String ownIdentityID, final boolean publishIntroductionPuzzles) throws UnknownIdentityException, InvalidParameterException {
		final OwnIdentity identity = getOwnIdentityByID(ownIdentityID);
		final OwnIdentity oldIdentity = identity.clone(); // For the SubscriptionManager
		
		if(!identity.doesPublishTrustList())
			throw new InvalidParameterException("An identity must publish its trust list if it wants to publish introduction puzzles!");
		
		synchronized(mSubscriptionManager) {
		synchronized(Persistent.transactionLock(mDB)) {
			try {
				if(publishIntroductionPuzzles) {
					identity.addContext(IntroductionPuzzle.INTRODUCTION_CONTEXT);
					identity.setProperty(IntroductionServer.PUZZLE_COUNT_PROPERTY, Integer.toString(IntroductionServer.DEFAULT_PUZZLE_COUNT));
				} else {
					identity.removeContext(IntroductionPuzzle.INTRODUCTION_CONTEXT);
					identity.removeProperty(IntroductionServer.PUZZLE_COUNT_PROPERTY);
				}
				
				mSubscriptionManager.storeIdentityChangedNotificationWithoutCommit(oldIdentity, identity);
				identity.storeAndCommit();
			} catch(RuntimeException e){
				Persistent.checkedRollbackAndThrow(mDB, this, e);
			}
		}
		}
		
		Logger.normal(this, "Set publishIntroductionPuzzles to " + true + " for " + identity);		
	}
	
	public synchronized void addContext(String ownIdentityID, String newContext) throws UnknownIdentityException, InvalidParameterException {
		final OwnIdentity identity = getOwnIdentityByID(ownIdentityID);
		final OwnIdentity oldIdentity = identity.clone(); // For the SubscriptionManager
		
		synchronized(mSubscriptionManager) {
		synchronized(Persistent.transactionLock(mDB)) {
			try {
				identity.addContext(newContext);
				mSubscriptionManager.storeIdentityChangedNotificationWithoutCommit(oldIdentity, identity);
				identity.storeAndCommit();
			} catch(RuntimeException e){
				Persistent.checkedRollbackAndThrow(mDB, this, e);
			}
		}
		}

		
		if(logDEBUG) Logger.debug(this, "Added context '" + newContext + "' to identity '" + identity.getNickname() + "'");
	}

	public synchronized void removeContext(String ownIdentityID, String context) throws UnknownIdentityException, InvalidParameterException {
		final OwnIdentity identity = getOwnIdentityByID(ownIdentityID);
		final OwnIdentity oldIdentity = identity.clone(); // For the SubscriptionManager
		
		synchronized(mSubscriptionManager) {
		synchronized(Persistent.transactionLock(mDB)) {
			try {
				identity.removeContext(context);
				mSubscriptionManager.storeIdentityChangedNotificationWithoutCommit(oldIdentity, identity);
				identity.storeAndCommit();
			} catch(RuntimeException e){
				Persistent.checkedRollbackAndThrow(mDB, this, e);
			}
		}
		}
		
		if(logDEBUG) Logger.debug(this, "Removed context '" + context + "' from identity '" + identity.getNickname() + "'");
	}
	
	public synchronized String getProperty(String identityID, String property) throws InvalidParameterException, UnknownIdentityException {
		return getIdentityByID(identityID).getProperty(property);
	}

	public synchronized void setProperty(String ownIdentityID, String property, String value) throws UnknownIdentityException, InvalidParameterException {
		final OwnIdentity identity = getOwnIdentityByID(ownIdentityID);
		final OwnIdentity oldIdentity = identity.clone(); // For the SubscriptionManager
		
		synchronized(mSubscriptionManager) {
		synchronized(Persistent.transactionLock(mDB)) {
			try {
				identity.setProperty(property, value);
				mSubscriptionManager.storeIdentityChangedNotificationWithoutCommit(oldIdentity, identity);
				identity.storeAndCommit();
			} catch(RuntimeException e){
				Persistent.checkedRollbackAndThrow(mDB, this, e);
			}
		}
		}
		
		if(logDEBUG) Logger.debug(this, "Added property '" + property + "=" + value + "' to identity '" + identity.getNickname() + "'");
	}
	
	public synchronized void removeProperty(String ownIdentityID, String property) throws UnknownIdentityException, InvalidParameterException {
		final OwnIdentity identity = getOwnIdentityByID(ownIdentityID);
		final OwnIdentity oldIdentity = identity.clone(); // For the SubscriptionManager
		
		synchronized(mSubscriptionManager) {
		synchronized(Persistent.transactionLock(mDB)) {
			try {
				identity.removeProperty(property);
				mSubscriptionManager.storeIdentityChangedNotificationWithoutCommit(oldIdentity, identity);
				identity.storeAndCommit();
			} catch(RuntimeException e){
				Persistent.checkedRollbackAndThrow(mDB, this, e);
			}
		}
		}
		
		if(logDEBUG) Logger.debug(this, "Removed property '" + property + "' from identity '" + identity.getNickname() + "'");
	}

	public String getVersion() {
		return Version.getMarketingVersion();
	}
	
	public long getRealVersion() {
		return Version.getRealVersion();
	}

	public String getString(String key) {
	    return getBaseL10n().getString(key);
	}
	
	public void setLanguage(LANGUAGE newLanguage) {
        WebOfTrust.l10n = new PluginL10n(this, newLanguage);
        if(logDEBUG) Logger.debug(this, "Set LANGUAGE to: " + newLanguage.isoCode);
	}
	
	public PluginRespirator getPluginRespirator() {
		return mPR;
	}
	
	public ExtObjectContainer getDatabase() {
		return mDB;
	}
	
	public Configuration getConfig() {
		return mConfig;
	}
	
	public SubscriptionManager getSubscriptionManager() {
		return mSubscriptionManager;
	}
	
	public IdentityFetcher getIdentityFetcher() {
		return mFetcher;
	}

	public XMLTransformer getXMLTransformer() {
		return mXMLTransformer;
	}
	
	public IntroductionPuzzleStore getIntroductionPuzzleStore() {
		return mPuzzleStore;
	}

	public IntroductionClient getIntroductionClient() {
		return mIntroductionClient;
	}
	
	protected FCPInterface getFCPInterface() {
		return mFCPInterface;
	}

	public RequestClient getRequestClient() {
		return mRequestClient;
	}

    /**
     * This is where our L10n files are stored.
     * @return Path of our L10n files.
     */
    public String getL10nFilesBasePath() {
        return "plugins/WebOfTrust/l10n/";
    }

    /**
     * This is the mask of our L10n files : lang_en.l10n, lang_de.10n, ...
     * @return Mask of the L10n files.
     */
    public String getL10nFilesMask() {
        return "lang_${lang}.l10n";
    }

    /**
     * Override L10n files are stored on the disk, their names should be explicit
     * we put here the plugin name, and the "override" indication. Plugin L10n
     * override is not implemented in the node yet.
     * @return Mask of the override L10n files.
     */
    public String getL10nOverrideFilesMask() {
        return "WebOfTrust_lang_${lang}.override.l10n";
    }

    /**
     * Get the ClassLoader of this plugin. This is necessary when getting
     * resources inside the plugin's Jar, for example L10n files.
     * @return ClassLoader object
     */
    public ClassLoader getPluginClassLoader() {
        return WebOfTrust.class.getClassLoader();
    }

    /**
     * Access to the current L10n data.
     *
     * @return L10n object.
     */
    public BaseL10n getBaseL10n() {
        return WebOfTrust.l10n.getBase();
    }

    public int getNumberOfFullScoreRecomputations() {
    	return mFullScoreRecomputationCount;
    }
    
    public synchronized double getAverageFullScoreRecomputationTime() {
    	return (double)mFullScoreRecomputationMilliseconds / ((mFullScoreRecomputationCount!= 0 ? mFullScoreRecomputationCount : 1) * 1000); 
    }
    
    public int getNumberOfIncrementalScoreRecomputations() {
    	return mIncrementalScoreRecomputationCount;
    }
    
    public synchronized double getAverageIncrementalScoreRecomputationTime() {
    	return (double)mIncrementalScoreRecomputationMilliseconds / ((mIncrementalScoreRecomputationCount!= 0 ? mIncrementalScoreRecomputationCount : 1) * 1000); 
    }
	
    /**
     * Tests whether two WoT are equal.
     * This is a complex operation in terms of execution time and memory usage and only intended for being used in unit tests.
     */
	public synchronized boolean equals(Object obj) {
		if(obj == this)
			return true;
		
		if(!(obj instanceof WebOfTrust))
			return false;
		
		WebOfTrust other = (WebOfTrust)obj;
		
		synchronized(other) {

		{ // Compare own identities
			final ObjectSet<OwnIdentity> allIdentities = getAllOwnIdentities();
			
			if(allIdentities.size() != other.getAllOwnIdentities().size())
				return false;
			
			for(OwnIdentity identity : allIdentities) {
				try {
					if(!identity.equals(other.getOwnIdentityByID(identity.getID())))
						return false;
				} catch(UnknownIdentityException e) {
					return false;
				}
			}
		}

		{ // Compare identities
			final ObjectSet<Identity> allIdentities = getAllIdentities();
			
			if(allIdentities.size() != other.getAllIdentities().size())
				return false;
			
			for(Identity identity : allIdentities) {
				try {
					if(!identity.equals(other.getIdentityByID(identity.getID())))
						return false;
				} catch(UnknownIdentityException e) {
					return false;
				}
			}
		}
		
		
		{ // Compare trusts
			final ObjectSet<Trust> allTrusts = getAllTrusts();
			
			if(allTrusts.size() != other.getAllTrusts().size())
				return false;
			
			for(Trust trust : allTrusts) {
				try {
					Identity otherTruster = other.getIdentityByID(trust.getTruster().getID());
					Identity otherTrustee = other.getIdentityByID(trust.getTrustee().getID());
					
					if(!trust.equals(other.getTrust(otherTruster, otherTrustee)))
						return false;
				} catch(UnknownIdentityException e) {
					return false;
				} catch(NotTrustedException e) {
					return false;
				}
			}
		}
		
		{ // Compare scores
			final ObjectSet<Score> allScores = getAllScores();
			
			if(allScores.size() != other.getAllScores().size())
				return false;
			
			for(Score score : allScores) {
				try {
					OwnIdentity otherTruster = other.getOwnIdentityByID(score.getTruster().getID());
					Identity otherTrustee = other.getIdentityByID(score.getTrustee().getID());
					
					if(!score.equals(other.getScore(otherTruster, otherTrustee)))
						return false;
				} catch(UnknownIdentityException e) {
					return false;
				} catch(NotInTrustTreeException e) {
					return false;
				}
			}
		}
		
		}
		
		return true;
	}
    
    
}<|MERGE_RESOLUTION|>--- conflicted
+++ resolved
@@ -2650,21 +2650,15 @@
 			throw new InvalidParameterException("We already have this identity");
 		}
 		catch(UnknownIdentityException e) {
-<<<<<<< HEAD
+			final Identity identity = new Identity(this, requestURI, null, false);
 			synchronized(Persistent.transactionLock(mDB)) {
 			try {
-			identity = new Identity(this, requestURI, null, false);
 			identity.storeWithoutCommit();
 			mSubscriptionManager.storeNewIdentityNotificationWithoutCommit(identity);
 			Persistent.checkedCommit(mDB, this);
-=======
-			final Identity identity = new Identity(this, requestURI, null, false);
-			identity.storeAndCommit();
->>>>>>> a927840e
 			if(logDEBUG) Logger.debug(this, "Created identity " + identity);
 			} catch(RuntimeException e2) {
-				Persistent.checkedRollbackAndThrow(mDB, this, e2);
-				identity = null; // Will not be executed, needed to make the compiler happy. 
+				Persistent.checkedRollbackAndThrow(mDB, this, e2); 
 			}
 			}
 
