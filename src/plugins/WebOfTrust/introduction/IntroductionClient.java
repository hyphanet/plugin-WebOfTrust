--- conflicted
+++ resolved
@@ -71,19 +71,11 @@
  * 
  * @author xor (xor@freenetproject.org)
  */
-<<<<<<< HEAD
 public final class IntroductionClient extends TransferThread implements Daemon {
-	
-	private static final int STARTUP_DELAY = 3 * 60 * 1000;
-	private static final int THREAD_PERIOD = 1 * 60 * 60 * 1000; 
-	
-=======
-public final class IntroductionClient extends TransferThread  {
 
 	private static final int STARTUP_DELAY = toIntExact(MINUTES.toMillis(3));
 	private static final int THREAD_PERIOD = toIntExact(HOURS.toMillis(1));
 
->>>>>>> 1d11e993
 	/**
 	 * A call to getPuzzles() wakes up the puzzle downloader thread to download new puzzles. This constant specifies the minimal delay between two wake-ups.
 	 */
