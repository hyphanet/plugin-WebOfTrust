--- conflicted
+++ resolved
@@ -935,12 +935,8 @@
 	 * In that case we need to gracefully tell WOT about that: In case of {@link Subscription}'s event {@link Notification}s, it will re-send them then. 
 	 */
 	private abstract class MaybeFailingFCPMessageHandler implements FCPMessageHandler {
-<<<<<<< HEAD
+		@Override
 		public void handle(final FCPPluginMessage message) throws ProcessingFailedException {
-=======
-		@Override
-		public void handle(final SimpleFieldSet sfs, final Bucket data) throws ProcessingFailedException {
->>>>>>> efe69542
 			try {	
 				handle_MaybeFailing(message.params, message.data);
 			} catch(Throwable t) {
